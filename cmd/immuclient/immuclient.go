/*
Copyright 2019-2020 vChain, Inc.

Licensed under the Apache License, Version 2.0 (the "License");
you may not use this file except in compliance with the License.
You may obtain a copy of the License at

	http://www.apache.org/licenses/LICENSE-2.0

Unless required by applicable law or agreed to in writing, software
distributed under the License is distributed on an "AS IS" BASIS,
WITHOUT WARRANTIES OR CONDITIONS OF ANY KIND, either express or implied.
See the License for the specific language governing permissions and
limitations under the License.
*/

package main

import (
	"bufio"
	"bytes"
	"context"
	"encoding/hex"
	"fmt"
	"io"
	"io/ioutil"
	"os"
	"strconv"
	"time"

	c "github.com/codenotary/immudb/cmd"
	"github.com/codenotary/immudb/pkg/auth"
	"github.com/codenotary/immudb/pkg/gw"
	"github.com/spf13/viper"

	"github.com/codenotary/immudb/cmd/docs/man"
	"github.com/codenotary/immudb/pkg/api"
	"github.com/codenotary/immudb/pkg/store"

	"github.com/spf13/cobra"

	"github.com/codenotary/immudb/pkg/api/schema"
	"github.com/codenotary/immudb/pkg/client"
)

var o = c.Options{}
var immuClient client.ImmuClient

func init() {
	cobra.OnInitialize(func() { o.InitConfig("immuclient") })
}

func main() {

	cmd := &cobra.Command{
		Use:   "immuclient",
		Short: "CLI client for the ImmuDB tamperproof database",
		Long: `CLI client for the ImmuDB tamperproof database.

Environment variables:
  IMMUCLIENT_ADDRESS=127.0.0.1
  IMMUCLIENT_PORT=3322
  IMMUCLIENT_AUTH=false`,
		DisableAutoGenTag: true,
		PersistentPreRunE: func(cmd *cobra.Command, args []string) (err error) {
			if immuClient, err = client.NewImmuClient(options()); err != nil {
				c.QuitToStdErr(err)
			}
			return
		},
		PersistentPostRun: func(cmd *cobra.Command, args []string) {
			if err := immuClient.Disconnect(); err != nil {
				c.QuitToStdErr(err)
			}
		},
	}
	commands := []*cobra.Command{
		{
			Use:     "login username \"password\"",
			Short:   fmt.Sprintf("Login using the specified username and \"password\" (username is \"%s\")", auth.AdminUser.Username),
			Aliases: []string{"l"},
			RunE: func(cmd *cobra.Command, args []string) error {
				user := []byte(args[0])
				pass := []byte(args[1])
				ctx := context.Background()
				response, err := immuClient.Login(ctx, user, pass)
				if err != nil {
					c.QuitWithUserError(err)
				}
				if err := ioutil.WriteFile(client.TokenFileName, response.Token, 0644); err != nil {
					c.QuitToStdErr(err)
				}
				fmt.Printf("logged in\n")
				return nil
			},
			Args: cobra.ExactArgs(2),
		},
		{
			Use:     "current",
			Short:   "Return the last merkle tree root and index stored locally",
			Aliases: []string{"crt"},
			RunE: func(cmd *cobra.Command, args []string) error {
				ctx := context.Background()
				root, err := immuClient.CurrentRoot(ctx)
				if err != nil {
					c.QuitWithUserError(err)
				}
				printRoot(root)
				return nil
			},
			Args: cobra.ExactArgs(0),
		},
		{
			Use:     "getByIndex",
			Short:   "Return an element by index",
			Aliases: []string{"bi"},
			RunE: func(cmd *cobra.Command, args []string) error {
				index, err := strconv.ParseUint(args[0], 10, 64)
				if err != nil {
					c.QuitToStdErr(err)
				}
				ctx := context.Background()
				response, err := immuClient.ByIndex(ctx, index)
				if err != nil {
					c.QuitWithUserError(err)
				}
				printByIndex(response)
				return nil
			},
			Args: cobra.ExactArgs(1),
		},
		{
			Use:     "logout",
			Aliases: []string{"x"},
			RunE: func(cmd *cobra.Command, args []string) error {
				if err := os.Remove(client.TokenFileName); err != nil {
					c.QuitWithUserError(err)
				}
				fmt.Println("logged out")
				return nil
			},
			Args: cobra.NoArgs,
		},
		{
			Use:     "get key",
			Short:   "Get item having the specified key",
			Aliases: []string{"g"},
			RunE: func(cmd *cobra.Command, args []string) error {

				key, err := ioutil.ReadAll(bytes.NewReader([]byte(args[0])))
				if err != nil {
					c.QuitToStdErr(err)
				}
				ctx := context.Background()
				response, err := immuClient.Get(ctx, key)
				if err != nil {
					c.QuitWithUserError(err)
				}
				printItem([]byte(args[0]), nil, response)
				return nil
			},
			Args: cobra.ExactArgs(1),
		},
		{
			Use:     "rawsafeget key",
			Short:   "Get item having the specified key, without parsing structured values",
			Aliases: []string{"rg"},
			RunE: func(cmd *cobra.Command, args []string) error {
				key, err := ioutil.ReadAll(bytes.NewReader([]byte(args[0])))
				if err != nil {
					c.QuitToStdErr(err)
				}
				ctx := context.Background()
				vi, err := immuClient.RawSafeGet(ctx, key)
				printItem(vi.Key, vi.Value, vi)
				return nil
			},
			Args: cobra.ExactArgs(1),
		},
		{
			Use:     "rawsafeset key",
			Short:   "Set item having the specified key, without setup structured values",
			Aliases: []string{"rs"},
			RunE: func(cmd *cobra.Command, args []string) error {

				key, err := ioutil.ReadAll(bytes.NewReader([]byte(args[0])))
				if err != nil {
					c.QuitToStdErr(err)
				}
				val, err := ioutil.ReadAll(bytes.NewReader([]byte(args[0])))
				if err != nil {
					c.QuitToStdErr(err)
				}

				ctx := context.Background()
				_, err = immuClient.RawSafeSet(ctx, key, val)
				if err != nil {
					c.QuitWithUserError(err)
				}
				vi, err := immuClient.RawSafeGet(ctx, key)

				printItem(vi.Key, vi.Value, vi)

				if err != nil {
					c.QuitWithUserError(err)
				}
				return nil
			},
			Args: cobra.ExactArgs(2),
		},
		{
			Use:     "safeget key",
			Short:   "Get and verify item having the specified key",
			Aliases: []string{"sg"},
			RunE: func(cmd *cobra.Command, args []string) error {

				key, err := ioutil.ReadAll(bytes.NewReader([]byte(args[0])))
				if err != nil {
					c.QuitToStdErr(err)
				}
				ctx := context.Background()
				response, err := immuClient.SafeGet(ctx, key)
				if err != nil {
					c.QuitWithUserError(err)
				}
				printItem([]byte(args[0]), nil, response)
				return nil
			},
			Args: cobra.ExactArgs(1),
		},
		{
			Use:     "set key value",
			Short:   "Add new item having the specified key and value",
			Aliases: []string{"s"},
			RunE: func(cmd *cobra.Command, args []string) error {

				var reader io.Reader
				if len(args) > 1 {
					reader = bytes.NewReader([]byte(args[1]))
				} else {
					reader = bufio.NewReader(os.Stdin)
				}
				var buf bytes.Buffer
				tee := io.TeeReader(reader, &buf)
				key, err := ioutil.ReadAll(bytes.NewReader([]byte(args[0])))
				if err != nil {
					c.QuitToStdErr(err)
				}
				value, err := ioutil.ReadAll(tee)
				if err != nil {
					c.QuitToStdErr(err)
				}
				ctx := context.Background()
				_, err = immuClient.Set(ctx, key, value)
				if err != nil {
					c.QuitWithUserError(err)
				}
				value2, err := ioutil.ReadAll(&buf)
				if err != nil {
					c.QuitToStdErr(err)
				}
				i, err := immuClient.Get(ctx, key)
				if err != nil {
					c.QuitToStdErr(err)
				}
				printItem([]byte(args[0]), value2, i)
				return nil
			},
			Args: cobra.ExactArgs(2),
		},
		{
			Use:     "safeset key value",
			Short:   "Add and verify new item having the specified key and value",
			Aliases: []string{"ss"},
			RunE: func(cmd *cobra.Command, args []string) error {

				var reader io.Reader
				if len(args) > 1 {
					reader = bytes.NewReader([]byte(args[1]))
				} else {
					reader = bufio.NewReader(os.Stdin)
				}
				key, err := ioutil.ReadAll(bytes.NewReader([]byte(args[0])))
				if err != nil {
					c.QuitToStdErr(err)
				}
				var buf bytes.Buffer
				tee := io.TeeReader(reader, &buf)
				value, err := ioutil.ReadAll(tee)
				if err != nil {
					c.QuitToStdErr(err)
				}
				ctx := context.Background()
				_, err = immuClient.SafeSet(ctx, key, value)
				if err != nil {
					c.QuitWithUserError(err)
				}
				value2, err := ioutil.ReadAll(&buf)
				if err != nil {
					c.QuitToStdErr(err)
				}
				vi, err := immuClient.SafeGet(ctx, key)
				if err != nil {
					c.QuitToStdErr(err)
				}
				printItem([]byte(args[0]), value2, vi)
				return nil
			},
			Args: cobra.ExactArgs(2),
		},
		{
			Use:     "reference refkey key",
			Short:   "Add new reference to an existing key",
			Aliases: []string{"r"},
			RunE: func(cmd *cobra.Command, args []string) error {
				var reader io.Reader
				if len(args) > 1 {
					reader = bytes.NewReader([]byte(args[1]))
				} else {
					reader = bufio.NewReader(os.Stdin)
				}
				reference, err := ioutil.ReadAll(bytes.NewReader([]byte(args[0])))
				if err != nil {
					c.QuitToStdErr(err)
				}
				var buf bytes.Buffer
				tee := io.TeeReader(reader, &buf)
				key, err := ioutil.ReadAll(tee)
				if err != nil {
					c.QuitToStdErr(err)
				}
				ctx := context.Background()
				response, err := immuClient.Reference(ctx, reference, key)
				if err != nil {
					c.QuitWithUserError(err)
				}
				value, err := ioutil.ReadAll(&buf)
				if err != nil {
					c.QuitToStdErr(err)
				}
				printItem([]byte(args[0]), value, response)
				return nil
			},
			Args: cobra.MinimumNArgs(1),
		},
		{
			Use:     "safereference refkey key",
			Short:   "Add and verify new reference to an existing key",
			Aliases: []string{"sr"},
			RunE: func(cmd *cobra.Command, args []string) error {
				var reader io.Reader
				if len(args) > 1 {
					reader = bytes.NewReader([]byte(args[1]))
				} else {
					reader = bufio.NewReader(os.Stdin)
				}
				reference, err := ioutil.ReadAll(bytes.NewReader([]byte(args[0])))
				if err != nil {
					c.QuitToStdErr(err)
				}
				var buf bytes.Buffer
				tee := io.TeeReader(reader, &buf)
				key, err := ioutil.ReadAll(tee)
				if err != nil {
					c.QuitToStdErr(err)
				}
				ctx := context.Background()
				response, err := immuClient.SafeReference(ctx, reference, key)
				if err != nil {
					c.QuitWithUserError(err)
				}
				value, err := ioutil.ReadAll(&buf)
				if err != nil {
					c.QuitToStdErr(err)
				}
				printItem([]byte(args[0]), value, response)
				return nil
			},
			Args: cobra.MinimumNArgs(1),
		},
		{
			Use:     "zadd setname score key",
			Short:   "Add new key with score to a new or existing sorted set",
			Aliases: []string{"za"},
			RunE: func(cmd *cobra.Command, args []string) error {
				var setReader io.Reader
				var scoreReader io.Reader
				var keyReader io.Reader
				if len(args) > 1 {
					setReader = bytes.NewReader([]byte(args[0]))
					scoreReader = bytes.NewReader([]byte(args[1]))
					keyReader = bytes.NewReader([]byte(args[2]))
				}

				bs, err := ioutil.ReadAll(scoreReader)
				score, err := strconv.ParseFloat(string(bs[:]), 64)
				if err != nil {
					c.QuitToStdErr(err)
				}
				set, err := ioutil.ReadAll(setReader)
				if err != nil {
					c.QuitToStdErr(err)
				}
				key, err := ioutil.ReadAll(keyReader)
				if err != nil {
					c.QuitToStdErr(err)
				}
				ctx := context.Background()
				response, err := immuClient.ZAdd(ctx, set, score, key)
				if err != nil {
					c.QuitWithUserError(err)
				}
				printSetItem([]byte(args[0]), []byte(args[2]), score, response)
				return nil
			},
			Args: cobra.MinimumNArgs(3),
		},
		{
			Use:     "safezadd setname score key",
			Short:   "Add and verify new key with score to a new or existing sorted set",
			Aliases: []string{"sza"},
			RunE: func(cmd *cobra.Command, args []string) error {
				var setReader io.Reader
				var scoreReader io.Reader
				var keyReader io.Reader
				if len(args) > 1 {
					setReader = bytes.NewReader([]byte(args[0]))
					scoreReader = bytes.NewReader([]byte(args[1]))
					keyReader = bytes.NewReader([]byte(args[2]))
				}
				bs, err := ioutil.ReadAll(scoreReader)
				score, err := strconv.ParseFloat(string(bs[:]), 64)
				if err != nil {
					c.QuitToStdErr(err)
				}
				set, err := ioutil.ReadAll(setReader)
				if err != nil {
					c.QuitToStdErr(err)
				}
				key, err := ioutil.ReadAll(keyReader)
				if err != nil {
					c.QuitToStdErr(err)
				}
				ctx := context.Background()
				response, err := immuClient.SafeZAdd(ctx, set, score, key)
				if err != nil {
					c.QuitWithUserError(err)
				}
				printSetItem([]byte(args[0]), []byte(args[2]), score, response)
				return nil
			},
			Args: cobra.MinimumNArgs(3),
		},
		{
			Use:     "zscan setname",
			Short:   "Iterate over a sorted set",
			Aliases: []string{"zscn"},
			RunE: func(cmd *cobra.Command, args []string) error {
				set, err := ioutil.ReadAll(bytes.NewReader([]byte(args[0])))
				if err != nil {
					c.QuitToStdErr(err)
				}
				ctx := context.Background()
				response, err := immuClient.ZScan(ctx, set)
				if err != nil {
					c.QuitWithUserError(err)
				}
				for _, item := range response.Items {
					printItem(nil, nil, item)
					fmt.Println()
				}
				return nil
			},
			Args: cobra.ExactArgs(1),
		},
		{
			Use:     "iscan pagenumber pagesize",
			Short:   "Iterate over all elements by insertion order",
			Aliases: []string{"iscn"},
			RunE: func(cmd *cobra.Command, args []string) error {
				pageNumber, err := strconv.ParseUint(args[0], 10, 64)
				if err != nil {
					c.QuitToStdErr(err)
				}
				pageSize, err := strconv.ParseUint(args[1], 10, 64)
				if err != nil {
					c.QuitToStdErr(err)
				}
				ctx := context.Background()
				response, err := immuClient.IScan(ctx, pageNumber, pageSize)
				if err != nil {
					c.QuitWithUserError(err)
				}
				for _, item := range response.Items {
					printItem(nil, nil, item)
					fmt.Println()
				}
				return nil
			},
			Args: cobra.ExactArgs(2),
		},
		{
			Use:     "scan prefix",
			Short:   "Iterate over keys having the specified prefix",
			Aliases: []string{"scn"},
			RunE: func(cmd *cobra.Command, args []string) error {

				prefix, err := ioutil.ReadAll(bytes.NewReader([]byte(args[0])))
				if err != nil {
					c.QuitToStdErr(err)
				}
				ctx := context.Background()
				response, err := immuClient.Scan(ctx, prefix)
				if err != nil {
					c.QuitWithUserError(err)
				}
				for _, item := range response.Items {
					printItem(nil, nil, item)
					fmt.Println()
				}
				return nil
			},
			Args: cobra.ExactArgs(1),
		},
		{
			Use:     "count prefix",
			Short:   "Count keys having the specified prefix",
			Aliases: []string{"cnt"},
			RunE: func(cmd *cobra.Command, args []string) error {

				prefix, err := ioutil.ReadAll(bytes.NewReader([]byte(args[0])))
				if err != nil {
					c.QuitToStdErr(err)
				}
				ctx := context.Background()
				response, err := immuClient.Count(ctx, prefix)
				if err != nil {
					c.QuitWithUserError(err)
				}
				fmt.Println(response.Count)
				return nil
			},
			Args: cobra.ExactArgs(1),
		},
		{
			Use:     "inclusion index",
			Short:   "Check if specified index is included in the current tree",
			Aliases: []string{"i"},
			RunE: func(cmd *cobra.Command, args []string) error {
				index, err := strconv.ParseUint(args[0], 10, 64)
				if err != nil {
					c.QuitToStdErr(err)
				}
				ctx := context.Background()
				proof, err := immuClient.Inclusion(ctx, index)
				if err != nil {
					c.QuitWithUserError(err)
				}
				var hash []byte
				if len(args) > 1 {
					src := []byte(args[1])
					l := hex.DecodedLen(len(src))
					if l != 32 {
						c.QuitToStdErr(fmt.Errorf("invalid hash length"))
					}
					hash = make([]byte, l)
					_, err = hex.Decode(hash, src)
					if err != nil {
						c.QuitToStdErr(err)
					}

				} else {
					item, err := immuClient.ByIndex(ctx, index)
					if err != nil {
						c.QuitWithUserError(err)
					}
					hash, err = item.Hash()

				}

				fmt.Printf(`verified: %t

hash: %x at index: %d
root: %x at index: %d

`, proof.Verify(index, hash), proof.Leaf, proof.Index, proof.Root, proof.At)
				return nil
			},
			Args: cobra.MinimumNArgs(1),
		},
		{
			Use:     "check-consistency index hash",
			Short:   "Check consistency for the specified index and hash",
			Aliases: []string{"c"},
			RunE: func(cmd *cobra.Command, args []string) error {
				index, err := strconv.ParseUint(args[0], 10, 64)
				if err != nil {
					c.QuitToStdErr(err)
				}
				ctx := context.Background()
				proof, err := immuClient.Consistency(ctx, index)
				if err != nil {
					c.QuitWithUserError(err)
				}

				var root []byte
				src := []byte(args[1])
				l := hex.DecodedLen(len(src))
				if l != 32 {
					c.QuitToStdErr(fmt.Errorf("invalid hash length"))
				}
				root = make([]byte, l)
				_, err = hex.Decode(root, src)
				if err != nil {
					c.QuitToStdErr(err)
				}

				fmt.Printf(`verified: %t

firstRoot: %x at index: %d
secondRoot: %x at index: %d

`, proof.Verify(schema.Root{Index: index, Root: root}), proof.FirstRoot, proof.First, proof.SecondRoot, proof.Second)
				return nil
			},
			Args: cobra.MinimumNArgs(2),
		},
		{
			Use:     "history key",
			Short:   "Fetch history for the item having the specified key",
			Aliases: []string{"h"},
			RunE: func(cmd *cobra.Command, args []string) error {

				key, err := ioutil.ReadAll(bytes.NewReader([]byte(args[0])))
				if err != nil {
					c.QuitToStdErr(err)
				}
				ctx := context.Background()
				response, err := immuClient.History(ctx, key)
				if err != nil {
					c.QuitWithUserError(err)
				}
				for _, item := range response.Items {
					printItem(nil, nil, item)
					fmt.Println()
				}
				return nil
			},
			Args: cobra.ExactArgs(1),
		},
		{
			Use:     "ping",
			Short:   "Ping to check if server connection is alive",
			Aliases: []string{"p"},
			RunE: func(cmd *cobra.Command, args []string) error {

				ctx := context.Background()
				if err := immuClient.HealthCheck(ctx); err != nil {
					c.QuitWithUserError(err)
				}
				fmt.Println("Health check OK")
				return nil
			},
			Args: cobra.NoArgs,
		},
		{
			Use:     "dump [filename]",
			Short:   "Save a database dump to the specified filename (optional)",
			Aliases: []string{"b"},
			RunE: func(cmd *cobra.Command, args []string) error {

				filename := fmt.Sprint("immudb_" + time.Now().Format("2006-01-02_15-04-05") + ".bkp")
				if len(args) > 0 {
					filename = args[0]
				}
				file, err := os.Create(filename)
				defer file.Close()
				if err != nil {
					c.QuitToStdErr(err)
				}
				ctx := context.Background()
				response, err := immuClient.Dump(ctx, file)
				if err != nil {
					c.QuitWithUserError(err)
				}
				fmt.Printf("SUCCESS: %d key-value entries were backed-up to file %s\n", response, filename)
				return nil
			},
			Args: cobra.MaximumNArgs(1),
		},
		// todo(joe-dz): Enable restore when the feature is required again.
		// Also, make sure that the generated files are updated
		//{
		//	Use:     "restore filename",
		//	Short:   "Restore a backup from the specified filename",
		//	Aliases: []string{"rb"},
		//	RunE: func(cmd *cobra.Command, args []string) error {
		//		file, err := os.Open(args[0])
		//		if err != nil {
		//			c.QuitToStdErr(err)
		//		}
		//		defer file.Close()
		//		if err != nil {
		//			c.QuitToStdErr(err)
		//		}
		//		ctx := context.Background()
		//	//		response, err := immuClient.Connected(ctx, func() (interface{}, error) {
		//			return immuClient.Restore(ctx, file, 500)
		//		})
		//		if err != nil {
		//			c.QuitWithUserError(err)
		//		}
		//		fmt.Printf("SUCCESS: %d key-value entries were restored from file %s\n", response.(int64), args[0])
		//		return nil
		//	},
		//	Args: cobra.ExactArgs(1),
		//},
	}

	if err := configureOptions(cmd); err != nil {
		c.QuitToStdErr(err)
	}

	for _, command := range commands {
		cmd.AddCommand(command)
	}

	cmd.AddCommand(man.Generate(cmd, "immuclient", "../docs/man/immuclient"))

	if err := cmd.Execute(); err != nil {
		c.QuitToStdErr(err)
	}
}

func configureOptions(cmd *cobra.Command) error {
	cmd.PersistentFlags().IntP("port", "p", gw.DefaultOptions().ImmudbPort, "immudb port number")
	cmd.PersistentFlags().StringP("address", "a", gw.DefaultOptions().ImmudbAddress, "immudb host address")
	cmd.PersistentFlags().StringVar(&o.CfgFn, "config", "", "config file (default path are configs or $HOME. Default filename is immuclient.ini)")
	cmd.PersistentFlags().BoolP("auth", "s", client.DefaultOptions().Auth, "use authentication")
	cmd.PersistentFlags().BoolP("mtls", "m", client.DefaultOptions().MTLs, "enable mutual tls")
	cmd.PersistentFlags().String("servername", client.DefaultMTLsOptions().Servername, "used to verify the hostname on the returned certificates")
	cmd.PersistentFlags().String("certificate", client.DefaultMTLsOptions().Certificate, "server certificate file path")
	cmd.PersistentFlags().String("pkey", client.DefaultMTLsOptions().Pkey, "server private key path")
	cmd.PersistentFlags().String("clientcas", client.DefaultMTLsOptions().ClientCAs, "clients certificates list. Aka certificate authority")
	if err := viper.BindPFlag("default.port", cmd.PersistentFlags().Lookup("port")); err != nil {
		return err
	}
	if err := viper.BindPFlag("default.address", cmd.PersistentFlags().Lookup("address")); err != nil {
		return err
	}
	if err := viper.BindPFlag("default.auth", cmd.PersistentFlags().Lookup("auth")); err != nil {
		return err
	}
	if err := viper.BindPFlag("default.mtls", cmd.PersistentFlags().Lookup("mtls")); err != nil {
		return err
	}
	if err := viper.BindPFlag("default.servername", cmd.PersistentFlags().Lookup("servername")); err != nil {
		return err
	}
	if err := viper.BindPFlag("default.certificate", cmd.PersistentFlags().Lookup("certificate")); err != nil {
		return err
	}
	if err := viper.BindPFlag("default.pkey", cmd.PersistentFlags().Lookup("pkey")); err != nil {
		return err
	}
	if err := viper.BindPFlag("default.clientcas", cmd.PersistentFlags().Lookup("clientcas")); err != nil {
		return err
	}
	viper.SetDefault("default.port", gw.DefaultOptions().ImmudbPort)
	viper.SetDefault("default.address", gw.DefaultOptions().ImmudbAddress)
	viper.SetDefault("default.auth", client.DefaultOptions().Auth)
	viper.SetDefault("default.mtls", client.DefaultOptions().MTLs)
	viper.SetDefault("default.servername", client.DefaultMTLsOptions().Servername)
	viper.SetDefault("default.certificate", client.DefaultMTLsOptions().Certificate)
	viper.SetDefault("default.pkey", client.DefaultMTLsOptions().Pkey)
	viper.SetDefault("default.clientcas", client.DefaultMTLsOptions().ClientCAs)

	return nil
}

func options() *client.Options {
	port := viper.GetInt("default.port")
	address := viper.GetString("default.address")
	authEnabled := viper.GetBool("default.auth")
	mtls := viper.GetBool("default.mtls")
	certificate := viper.GetString("default.certificate")
	servername := viper.GetString("default.servername")
	pkey := viper.GetString("default.pkey")
	clientcas := viper.GetString("default.clientcas")
	options := client.DefaultOptions().
		WithPort(port).
		WithAddress(address).
		WithAuth(authEnabled).
		WithMTLs(mtls)
	if mtls {
		// todo https://golang.org/src/crypto/x509/root_linux.go
		options.MTLsOptions = client.DefaultMTLsOptions().
			WithServername(servername).
			WithCertificate(certificate).
			WithPkey(pkey).
			WithClientCAs(clientcas)
	}
<<<<<<< HEAD
	return &options, nil
=======
	return options
>>>>>>> 2293ba67
}

func printItem(key []byte, value []byte, message interface{}) {
	var index uint64
	verified := false
	isVerified := false
	var ts uint64
	var hash []byte
	switch m := message.(type) {
	case *schema.Index:
		index = m.Index
		dig := api.Digest(index, key, value)
		hash = dig[:]
	case *client.VerifiedIndex:
		index = m.Index
		dig := api.Digest(index, key, value)
		hash = dig[:]
		verified = m.Verified
		isVerified = true
	case *schema.Item:
		key = m.Key
		value = m.Value
		index = m.Index
		hash = m.Hash()
	case *schema.StructuredItem:
		key = m.Key
		value = m.Value.Payload
		ts = m.Value.Timestamp
		index = m.Index
		hash, _ = m.Hash()
	case *client.VerifiedItem:
		key = m.Key
		value = m.Value
		index = m.Index
		ts = m.Time
		verified = m.Verified
		isVerified = true
		me, _ := schema.Merge(value, ts)
		dig := api.Digest(index, key, me)
		hash = dig[:]

	}
	if !isVerified {
		fmt.Printf(`index:		%d
key:		%s
value:		%s
hash:		%x
time:		%s
`, index, key, value, hash, time.Unix(int64(ts), 0))
		return
	}
	fmt.Printf(`index:		%d
key:		%s
value:		%s
hash:		%x
time:		%s
verified:	%t
`, index, key, value, hash, time.Unix(int64(ts), 0), verified)
}

func printSetItem(set []byte, rkey []byte, score float64, message interface{}) {
	var index uint64
	verified := false
	isVerified := false
	switch m := message.(type) {
	case *schema.Index:
		index = m.Index
	case *client.VerifiedIndex:
		index = m.Index
		verified = m.Verified
		isVerified = true
	}
	key, err := store.SetKey(rkey, set, score)
	if err != nil {
		fmt.Printf(err.Error())
	}
	if !isVerified {
		fmt.Printf(`index:		%d
set:		%s
key:		%s
score:		%f
value:		%s
hash:		%x
`, index, set, key, score, rkey, api.Digest(index, key, rkey))
		return
	}
	fmt.Printf(`index:		%d
set:		%s
key:		%s
score:		%f
value:		%s
hash:		%x
verified:	%t
`, index, set, key, score, rkey, api.Digest(index, key, rkey), verified)
}

func printRoot(root *schema.Root) {
	if root.Root == nil {
		fmt.Printf("Immudb is empty\n")
		return
	}
	fmt.Printf(`index:		%d
hash:		%x
`, root.Index, root.Root)
}

func printByIndex(item *schema.StructuredItem) {
	dig, _ := item.Hash()
	fmt.Printf(`index:		%d
key:		%s
value:		%s
hash:		%x
time:		%s
`, item.Index, item.Key, item.Value, dig, time.Unix(int64(item.Value.Timestamp), 0))
}<|MERGE_RESOLUTION|>--- conflicted
+++ resolved
@@ -800,11 +800,7 @@
 			WithPkey(pkey).
 			WithClientCAs(clientcas)
 	}
-<<<<<<< HEAD
-	return &options, nil
-=======
 	return options
->>>>>>> 2293ba67
 }
 
 func printItem(key []byte, value []byte, message interface{}) {
