{
  "swagger": "2.0",
  "info": {
    "title": "immudb REST API",
    "description": "\u003cb\u003eIMPORTANT\u003c/b\u003e: All \u003ccode\u003eget\u003c/code\u003e and \u003ccode\u003esafeget\u003c/code\u003e functions return \u003cu\u003ebase64-encoded\u003c/u\u003e keys and values, while all \u003ccode\u003eset\u003c/code\u003e and \u003ccode\u003esafeset\u003c/code\u003e functions expect \u003cu\u003ebase64-encoded\u003c/u\u003e inputs.",
    "version": "version not set"
  },
  "consumes": [
    "application/json"
  ],
  "produces": [
    "application/json"
  ],
  "paths": {
    "/db/compactindex": {
      "get": {
        "operationId": "ImmuService_CompactIndex",
        "responses": {
          "200": {
            "description": "A successful response.",
            "schema": {
              "properties": {}
            }
          },
          "default": {
            "description": "An unexpected error response.",
            "schema": {
              "$ref": "#/definitions/runtimeError"
            }
          }
        },
        "tags": [
          "ImmuService"
        ]
      }
    },
    "/db/count/{prefix}": {
      "get": {
        "summary": "NOT YET SUPPORTED",
        "operationId": "ImmuService_Count",
        "responses": {
          "200": {
            "description": "A successful response.",
            "schema": {
              "$ref": "#/definitions/schemaEntryCount"
            }
          },
          "default": {
            "description": "An unexpected error response.",
            "schema": {
              "$ref": "#/definitions/runtimeError"
            }
          }
        },
        "parameters": [
          {
            "name": "prefix",
            "in": "path",
            "required": true,
            "type": "string",
            "format": "byte"
          }
        ],
        "tags": [
          "ImmuService"
        ]
      }
    },
    "/db/countall": {
      "get": {
        "summary": "NOT YET SUPPORTED",
        "operationId": "ImmuService_CountAll",
        "responses": {
          "200": {
            "description": "A successful response.",
            "schema": {
              "$ref": "#/definitions/schemaEntryCount"
            }
          },
          "default": {
            "description": "An unexpected error response.",
            "schema": {
              "$ref": "#/definitions/runtimeError"
            }
          }
        },
        "tags": [
          "ImmuService"
        ]
      }
    },
    "/db/create": {
      "post": {
        "summary": "DEPRECATED: Use CreateDatabaseV2",
        "operationId": "ImmuService_CreateDatabase",
        "responses": {
          "200": {
            "description": "A successful response.",
            "schema": {
              "properties": {}
            }
          },
          "default": {
            "description": "An unexpected error response.",
            "schema": {
              "$ref": "#/definitions/runtimeError"
            }
          }
        },
        "parameters": [
          {
            "name": "body",
            "in": "body",
            "required": true,
            "schema": {
              "$ref": "#/definitions/schemaDatabase"
            }
          }
        ],
        "tags": [
          "ImmuService"
        ]
      }
    },
    "/db/create/v2": {
      "post": {
        "operationId": "ImmuService_CreateDatabaseV2",
        "responses": {
          "200": {
            "description": "A successful response.",
            "schema": {
              "$ref": "#/definitions/schemaCreateDatabaseResponse"
            }
          },
          "default": {
            "description": "An unexpected error response.",
            "schema": {
              "$ref": "#/definitions/runtimeError"
            }
          }
        },
        "parameters": [
          {
            "name": "body",
            "in": "body",
            "required": true,
            "schema": {
              "$ref": "#/definitions/schemaCreateDatabaseRequest"
            }
          }
        ],
        "tags": [
          "ImmuService"
        ]
      }
    },
    "/db/createwith": {
      "post": {
        "summary": "DEPRECATED: Use CreateDatabaseV2",
        "operationId": "ImmuService_CreateDatabaseWith",
        "responses": {
          "200": {
            "description": "A successful response.",
            "schema": {
              "properties": {}
            }
          },
          "default": {
            "description": "An unexpected error response.",
            "schema": {
              "$ref": "#/definitions/runtimeError"
            }
          }
        },
        "parameters": [
          {
            "name": "body",
            "in": "body",
            "required": true,
            "schema": {
              "$ref": "#/definitions/schemaDatabaseSettings"
            }
          }
        ],
        "tags": [
          "ImmuService"
        ]
      }
    },
    "/db/delete": {
      "post": {
        "operationId": "ImmuService_DeleteDatabase",
        "responses": {
          "200": {
            "description": "A successful response.",
            "schema": {
              "$ref": "#/definitions/schemaDeleteDatabaseResponse"
            }
          },
          "default": {
            "description": "An unexpected error response.",
            "schema": {
              "$ref": "#/definitions/runtimeError"
            }
          }
        },
        "parameters": [
          {
            "name": "body",
            "in": "body",
            "required": true,
            "schema": {
              "$ref": "#/definitions/schemaDeleteDatabaseRequest"
            }
          }
        ],
        "tags": [
          "ImmuService"
        ]
      }
    },
    "/db/execall": {
      "post": {
        "operationId": "ImmuService_ExecAll",
        "responses": {
          "200": {
            "description": "A successful response.",
            "schema": {
              "$ref": "#/definitions/schemaTxHeader"
            }
          },
          "default": {
            "description": "An unexpected error response.",
            "schema": {
              "$ref": "#/definitions/runtimeError"
            }
          }
        },
        "parameters": [
          {
            "name": "body",
            "in": "body",
            "required": true,
            "schema": {
              "$ref": "#/definitions/schemaExecAllRequest"
            }
          }
        ],
        "tags": [
          "ImmuService"
        ]
      }
    },
    "/db/flushindex": {
      "get": {
        "operationId": "ImmuService_FlushIndex",
        "responses": {
          "200": {
            "description": "A successful response.",
            "schema": {
              "$ref": "#/definitions/schemaFlushIndexResponse"
            }
          },
          "default": {
            "description": "An unexpected error response.",
            "schema": {
              "$ref": "#/definitions/runtimeError"
            }
          }
        },
        "parameters": [
          {
            "name": "cleanupPercentage",
            "description": "Percentage of nodes file to cleanup during flush.",
            "in": "query",
            "required": false,
            "type": "number",
            "format": "float"
          },
          {
            "name": "synced",
            "description": "If true, do a full disk sync after the flush.",
            "in": "query",
            "required": false,
            "type": "boolean"
          }
        ],
        "tags": [
          "ImmuService"
        ]
      }
    },
    "/db/get/{key}": {
      "get": {
        "operationId": "ImmuService_Get",
        "responses": {
          "200": {
            "description": "A successful response.",
            "schema": {
              "$ref": "#/definitions/schemaEntry"
            }
          },
          "default": {
            "description": "An unexpected error response.",
            "schema": {
              "$ref": "#/definitions/runtimeError"
            }
          }
        },
        "parameters": [
          {
            "name": "key",
            "description": "Key to query for",
            "in": "path",
            "required": true,
            "type": "string",
            "format": "byte"
          },
          {
            "name": "atTx",
            "description": "If \u003e 0, query for the value exactly at given transaction.",
            "in": "query",
            "required": false,
            "type": "string",
            "format": "uint64"
          },
          {
            "name": "sinceTx",
            "description": "If 0 (and noWait=false), wait for the index to be up-to-date,\nIf \u003e 0 (and noWait=false), wait for at lest the sinceTx transaction to be indexed.",
            "in": "query",
            "required": false,
            "type": "string",
            "format": "uint64"
          },
          {
            "name": "noWait",
            "description": "If set to true - do not wait for any indexing update considering only the currently indexed state.",
            "in": "query",
            "required": false,
            "type": "boolean"
          },
          {
            "name": "atRevision",
            "description": "If \u003e 0, get the nth version of the value, 1 being the first version, 2 being the second and so on\nIf \u003c 0, get the historical nth value of the key, -1 being the previous version, -2 being the one before and so on.",
            "in": "query",
            "required": false,
            "type": "string",
            "format": "int64"
          }
        ],
        "tags": [
          "ImmuService"
        ]
      }
    },
    "/db/getall": {
      "post": {
        "operationId": "ImmuService_GetAll",
        "responses": {
          "200": {
            "description": "A successful response.",
            "schema": {
              "$ref": "#/definitions/schemaEntries"
            }
          },
          "default": {
            "description": "An unexpected error response.",
            "schema": {
              "$ref": "#/definitions/runtimeError"
            }
          }
        },
        "parameters": [
          {
            "name": "body",
            "in": "body",
            "required": true,
            "schema": {
              "$ref": "#/definitions/schemaKeyListRequest"
            }
          }
        ],
        "tags": [
          "ImmuService"
        ]
      }
    },
    "/db/health": {
      "get": {
        "operationId": "ImmuService_DatabaseHealth",
        "responses": {
          "200": {
            "description": "A successful response.",
            "schema": {
              "$ref": "#/definitions/schemaDatabaseHealthResponse"
            }
          },
          "default": {
            "description": "An unexpected error response.",
            "schema": {
              "$ref": "#/definitions/runtimeError"
            }
          }
        },
        "tags": [
          "ImmuService"
        ],
        "security": []
      }
    },
    "/db/history": {
      "post": {
        "operationId": "ImmuService_History",
        "responses": {
          "200": {
            "description": "A successful response.",
            "schema": {
              "$ref": "#/definitions/schemaEntries"
            }
          },
          "default": {
            "description": "An unexpected error response.",
            "schema": {
              "$ref": "#/definitions/runtimeError"
            }
          }
        },
        "parameters": [
          {
            "name": "body",
            "in": "body",
            "required": true,
            "schema": {
              "$ref": "#/definitions/schemaHistoryRequest"
            }
          }
        ],
        "tags": [
          "ImmuService"
        ]
      }
    },
    "/db/list": {
      "post": {
        "summary": "DEPRECATED: Use DatabaseListV2",
        "operationId": "ImmuService_DatabaseList",
        "responses": {
          "200": {
            "description": "A successful response.",
            "schema": {
              "$ref": "#/definitions/schemaDatabaseListResponse"
            }
          },
          "default": {
            "description": "An unexpected error response.",
            "schema": {
              "$ref": "#/definitions/runtimeError"
            }
          }
        },
        "parameters": [
          {
            "name": "body",
            "in": "body",
            "required": true,
            "schema": {
              "properties": {}
            }
          }
        ],
        "tags": [
          "ImmuService"
        ]
      }
    },
    "/db/list/v2": {
      "post": {
        "operationId": "ImmuService_DatabaseListV2",
        "responses": {
          "200": {
            "description": "A successful response.",
            "schema": {
              "$ref": "#/definitions/schemaDatabaseListResponseV2"
            }
          },
          "default": {
            "description": "An unexpected error response.",
            "schema": {
              "$ref": "#/definitions/runtimeError"
            }
          }
        },
        "parameters": [
          {
            "name": "body",
            "in": "body",
            "required": true,
            "schema": {
              "$ref": "#/definitions/schemaDatabaseListRequestV2"
            }
          }
        ],
        "tags": [
          "ImmuService"
        ]
      }
    },
    "/db/load": {
      "post": {
        "operationId": "ImmuService_LoadDatabase",
        "responses": {
          "200": {
            "description": "A successful response.",
            "schema": {
              "$ref": "#/definitions/schemaLoadDatabaseResponse"
            }
          },
          "default": {
            "description": "An unexpected error response.",
            "schema": {
              "$ref": "#/definitions/runtimeError"
            }
          }
        },
        "parameters": [
          {
            "name": "body",
            "in": "body",
            "required": true,
            "schema": {
              "$ref": "#/definitions/schemaLoadDatabaseRequest"
            }
          }
        ],
        "tags": [
          "ImmuService"
        ]
      }
    },
    "/db/scan": {
      "post": {
        "operationId": "ImmuService_Scan",
        "responses": {
          "200": {
            "description": "A successful response.",
            "schema": {
              "$ref": "#/definitions/schemaEntries"
            }
          },
          "default": {
            "description": "An unexpected error response.",
            "schema": {
              "$ref": "#/definitions/runtimeError"
            }
          }
        },
        "parameters": [
          {
            "name": "body",
            "in": "body",
            "required": true,
            "schema": {
              "$ref": "#/definitions/schemaScanRequest"
            }
          }
        ],
        "tags": [
          "ImmuService"
        ]
      }
    },
    "/db/set": {
      "post": {
        "operationId": "ImmuService_Set",
        "responses": {
          "200": {
            "description": "A successful response.",
            "schema": {
              "$ref": "#/definitions/schemaTxHeader"
            }
          },
          "default": {
            "description": "An unexpected error response.",
            "schema": {
              "$ref": "#/definitions/runtimeError"
            }
          }
        },
        "parameters": [
          {
            "name": "body",
            "in": "body",
            "required": true,
            "schema": {
              "$ref": "#/definitions/schemaSetRequest"
            }
          }
        ],
        "tags": [
          "ImmuService"
        ]
      }
    },
    "/db/setreference": {
      "post": {
        "operationId": "ImmuService_SetReference",
        "responses": {
          "200": {
            "description": "A successful response.",
            "schema": {
              "$ref": "#/definitions/schemaTxHeader"
            }
          },
          "default": {
            "description": "An unexpected error response.",
            "schema": {
              "$ref": "#/definitions/runtimeError"
            }
          }
        },
        "parameters": [
          {
            "name": "body",
            "in": "body",
            "required": true,
            "schema": {
              "$ref": "#/definitions/schemaReferenceRequest"
            }
          }
        ],
        "tags": [
          "ImmuService"
        ]
      }
    },
    "/db/settings": {
      "post": {
        "summary": "DEPRECATED: Use GetDatabaseSettingsV2",
        "operationId": "ImmuService_GetDatabaseSettings",
        "responses": {
          "200": {
            "description": "A successful response.",
            "schema": {
              "$ref": "#/definitions/schemaDatabaseSettings"
            }
          },
          "default": {
            "description": "An unexpected error response.",
            "schema": {
              "$ref": "#/definitions/runtimeError"
            }
          }
        },
        "parameters": [
          {
            "name": "body",
            "in": "body",
            "required": true,
            "schema": {
              "properties": {}
            }
          }
        ],
        "tags": [
          "ImmuService"
        ]
      }
    },
    "/db/settings/v2": {
      "post": {
        "operationId": "ImmuService_GetDatabaseSettingsV2",
        "responses": {
          "200": {
            "description": "A successful response.",
            "schema": {
              "$ref": "#/definitions/schemaDatabaseSettingsResponse"
            }
          },
          "default": {
            "description": "An unexpected error response.",
            "schema": {
              "$ref": "#/definitions/runtimeError"
            }
          }
        },
        "parameters": [
          {
            "name": "body",
            "in": "body",
            "required": true,
            "schema": {
              "$ref": "#/definitions/schemaDatabaseSettingsRequest"
            }
          }
        ],
        "tags": [
          "ImmuService"
        ]
      }
    },
    "/db/sqlexec": {
      "post": {
        "operationId": "ImmuService_SQLExec",
        "responses": {
          "200": {
            "description": "A successful response.",
            "schema": {
              "$ref": "#/definitions/schemaSQLExecResult"
            }
          },
          "default": {
            "description": "An unexpected error response.",
            "schema": {
              "$ref": "#/definitions/runtimeError"
            }
          }
        },
        "parameters": [
          {
            "name": "body",
            "in": "body",
            "required": true,
            "schema": {
              "$ref": "#/definitions/schemaSQLExecRequest"
            }
          }
        ],
        "tags": [
          "ImmuService"
        ]
      }
    },
    "/db/sqlquery": {
      "post": {
        "operationId": "ImmuService_SQLQuery",
        "responses": {
          "200": {
            "description": "A successful response.",
            "schema": {
              "$ref": "#/definitions/schemaSQLQueryResult"
            }
          },
          "default": {
            "description": "An unexpected error response.",
            "schema": {
              "$ref": "#/definitions/runtimeError"
            }
          }
        },
        "parameters": [
          {
            "name": "body",
            "in": "body",
            "required": true,
            "schema": {
              "$ref": "#/definitions/schemaSQLQueryRequest"
            }
          }
        ],
        "tags": [
          "ImmuService"
        ]
      }
    },
    "/db/state": {
      "get": {
        "operationId": "ImmuService_CurrentState",
        "responses": {
          "200": {
            "description": "A successful response.",
            "schema": {
              "$ref": "#/definitions/schemaImmutableState"
            }
          },
          "default": {
            "description": "An unexpected error response.",
            "schema": {
              "$ref": "#/definitions/runtimeError"
            }
          }
        },
        "tags": [
          "ImmuService"
        ],
        "security": []
      }
    },
    "/db/table/list": {
      "get": {
        "operationId": "ImmuService_ListTables",
        "responses": {
          "200": {
            "description": "A successful response.",
            "schema": {
              "$ref": "#/definitions/schemaSQLQueryResult"
            }
          },
          "default": {
            "description": "An unexpected error response.",
            "schema": {
              "$ref": "#/definitions/runtimeError"
            }
          }
        },
        "tags": [
          "ImmuService"
        ]
      }
    },
    "/db/tables": {
      "post": {
        "operationId": "ImmuService_DescribeTable",
        "responses": {
          "200": {
            "description": "A successful response.",
            "schema": {
              "$ref": "#/definitions/schemaSQLQueryResult"
            }
          },
          "default": {
            "description": "An unexpected error response.",
            "schema": {
              "$ref": "#/definitions/runtimeError"
            }
          }
        },
        "parameters": [
          {
            "name": "body",
            "in": "body",
            "required": true,
            "schema": {
              "$ref": "#/definitions/schemaTable"
            }
          }
        ],
        "tags": [
          "ImmuService"
        ]
      }
    },
    "/db/truncate": {
      "post": {
        "operationId": "ImmuService_TruncateDatabase",
        "responses": {
          "200": {
            "description": "A successful response.",
            "schema": {
              "$ref": "#/definitions/schemaTruncateDatabaseResponse"
            }
          },
          "default": {
            "description": "An unexpected error response.",
            "schema": {
              "$ref": "#/definitions/runtimeError"
            }
          }
        },
        "parameters": [
          {
            "name": "body",
            "in": "body",
            "required": true,
            "schema": {
              "$ref": "#/definitions/schemaTruncateDatabaseRequest"
            }
          }
        ],
        "tags": [
          "ImmuService"
        ]
      }
    },
    "/db/tx": {
      "post": {
        "operationId": "ImmuService_TxScan",
        "responses": {
          "200": {
            "description": "A successful response.",
            "schema": {
              "$ref": "#/definitions/schemaTxList"
            }
          },
          "default": {
            "description": "An unexpected error response.",
            "schema": {
              "$ref": "#/definitions/runtimeError"
            }
          }
        },
        "parameters": [
          {
            "name": "body",
            "in": "body",
            "required": true,
            "schema": {
              "$ref": "#/definitions/schemaTxScanRequest"
            }
          }
        ],
        "tags": [
          "ImmuService"
        ]
      }
    },
    "/db/tx/{tx}": {
      "get": {
        "operationId": "ImmuService_TxById",
        "responses": {
          "200": {
            "description": "A successful response.",
            "schema": {
              "$ref": "#/definitions/schemaTx"
            }
          },
          "default": {
            "description": "An unexpected error response.",
            "schema": {
              "$ref": "#/definitions/runtimeError"
            }
          }
        },
        "parameters": [
          {
            "name": "tx",
            "description": "Transaction id to query for",
            "in": "path",
            "required": true,
            "type": "string",
            "format": "uint64"
          },
          {
            "name": "entriesSpec.kvEntriesSpec.action",
            "description": "Action to perform on entries.\n\n - EXCLUDE: Exclude entries from the result\n - ONLY_DIGEST: Provide keys in raw (unparsed) form and only the digest of the value\n - RAW_VALUE: Provide keys and values in raw form\n - RESOLVE: Provide parsed keys and values and resolve values if needed",
            "in": "query",
            "required": false,
            "type": "string",
            "enum": [
              "EXCLUDE",
              "ONLY_DIGEST",
              "RAW_VALUE",
              "RESOLVE"
            ],
            "default": "EXCLUDE"
          },
          {
            "name": "entriesSpec.zEntriesSpec.action",
            "description": "Action to perform on entries.\n\n - EXCLUDE: Exclude entries from the result\n - ONLY_DIGEST: Provide keys in raw (unparsed) form and only the digest of the value\n - RAW_VALUE: Provide keys and values in raw form\n - RESOLVE: Provide parsed keys and values and resolve values if needed",
            "in": "query",
            "required": false,
            "type": "string",
            "enum": [
              "EXCLUDE",
              "ONLY_DIGEST",
              "RAW_VALUE",
              "RESOLVE"
            ],
            "default": "EXCLUDE"
          },
          {
            "name": "entriesSpec.sqlEntriesSpec.action",
            "description": "Action to perform on entries.\n\n - EXCLUDE: Exclude entries from the result\n - ONLY_DIGEST: Provide keys in raw (unparsed) form and only the digest of the value\n - RAW_VALUE: Provide keys and values in raw form\n - RESOLVE: Provide parsed keys and values and resolve values if needed",
            "in": "query",
            "required": false,
            "type": "string",
            "enum": [
              "EXCLUDE",
              "ONLY_DIGEST",
              "RAW_VALUE",
              "RESOLVE"
            ],
            "default": "EXCLUDE"
          },
          {
            "name": "sinceTx",
            "description": "If \u003e 0, do not wait for the indexer to index all entries, only require\nentries up to sinceTx to be indexed, will affect resolving references.",
            "in": "query",
            "required": false,
            "type": "string",
            "format": "uint64"
          },
          {
            "name": "noWait",
            "description": "Deprecated: If set to true, do not wait for the indexer to be up to date.",
            "in": "query",
            "required": false,
            "type": "boolean"
          },
          {
            "name": "keepReferencesUnresolved",
            "description": "If set to true, do not resolve references (avoid looking up final values if not needed).",
            "in": "query",
            "required": false,
            "type": "boolean"
          }
        ],
        "tags": [
          "ImmuService"
        ]
      }
    },
    "/db/unload": {
      "post": {
        "operationId": "ImmuService_UnloadDatabase",
        "responses": {
          "200": {
            "description": "A successful response.",
            "schema": {
              "$ref": "#/definitions/schemaUnloadDatabaseResponse"
            }
          },
          "default": {
            "description": "An unexpected error response.",
            "schema": {
              "$ref": "#/definitions/runtimeError"
            }
          }
        },
        "parameters": [
          {
            "name": "body",
            "in": "body",
            "required": true,
            "schema": {
              "$ref": "#/definitions/schemaUnloadDatabaseRequest"
            }
          }
        ],
        "tags": [
          "ImmuService"
        ]
      }
    },
    "/db/update": {
      "post": {
        "summary": "DEPRECATED: Use UpdateDatabaseV2",
        "operationId": "ImmuService_UpdateDatabase",
        "responses": {
          "200": {
            "description": "A successful response.",
            "schema": {
              "properties": {}
            }
          },
          "default": {
            "description": "An unexpected error response.",
            "schema": {
              "$ref": "#/definitions/runtimeError"
            }
          }
        },
        "parameters": [
          {
            "name": "body",
            "in": "body",
            "required": true,
            "schema": {
              "$ref": "#/definitions/schemaDatabaseSettings"
            }
          }
        ],
        "tags": [
          "ImmuService"
        ]
      }
    },
    "/db/update/v2": {
      "post": {
        "operationId": "ImmuService_UpdateDatabaseV2",
        "responses": {
          "200": {
            "description": "A successful response.",
            "schema": {
              "$ref": "#/definitions/schemaUpdateDatabaseResponse"
            }
          },
          "default": {
            "description": "An unexpected error response.",
            "schema": {
              "$ref": "#/definitions/runtimeError"
            }
          }
        },
        "parameters": [
          {
            "name": "body",
            "in": "body",
            "required": true,
            "schema": {
              "$ref": "#/definitions/schemaUpdateDatabaseRequest"
            }
          }
        ],
        "tags": [
          "ImmuService"
        ]
      }
    },
    "/db/use/{databaseName}": {
      "get": {
        "operationId": "ImmuService_UseDatabase",
        "responses": {
          "200": {
            "description": "A successful response.",
            "schema": {
              "$ref": "#/definitions/schemaUseDatabaseReply"
            }
          },
          "default": {
            "description": "An unexpected error response.",
            "schema": {
              "$ref": "#/definitions/runtimeError"
            }
          }
        },
        "parameters": [
          {
            "name": "databaseName",
            "description": "Name of the database",
            "in": "path",
            "required": true,
            "type": "string"
          }
        ],
        "tags": [
          "ImmuService"
        ]
      }
    },
    "/db/verifiable/get": {
      "post": {
        "operationId": "ImmuService_VerifiableGet",
        "responses": {
          "200": {
            "description": "A successful response.",
            "schema": {
              "$ref": "#/definitions/schemaVerifiableEntry"
            }
          },
          "default": {
            "description": "An unexpected error response.",
            "schema": {
              "$ref": "#/definitions/runtimeError"
            }
          }
        },
        "parameters": [
          {
            "name": "body",
            "in": "body",
            "required": true,
            "schema": {
              "$ref": "#/definitions/schemaVerifiableGetRequest"
            }
          }
        ],
        "tags": [
          "ImmuService"
        ]
      }
    },
    "/db/verifiable/set": {
      "post": {
        "operationId": "ImmuService_VerifiableSet",
        "responses": {
          "200": {
            "description": "A successful response.",
            "schema": {
              "$ref": "#/definitions/schemaVerifiableTx"
            }
          },
          "default": {
            "description": "An unexpected error response.",
            "schema": {
              "$ref": "#/definitions/runtimeError"
            }
          }
        },
        "parameters": [
          {
            "name": "body",
            "in": "body",
            "required": true,
            "schema": {
              "$ref": "#/definitions/schemaVerifiableSetRequest"
            }
          }
        ],
        "tags": [
          "ImmuService"
        ]
      }
    },
    "/db/verifiable/setreference": {
      "post": {
        "operationId": "ImmuService_VerifiableSetReference",
        "responses": {
          "200": {
            "description": "A successful response.",
            "schema": {
              "$ref": "#/definitions/schemaVerifiableTx"
            }
          },
          "default": {
            "description": "An unexpected error response.",
            "schema": {
              "$ref": "#/definitions/runtimeError"
            }
          }
        },
        "parameters": [
          {
            "name": "body",
            "in": "body",
            "required": true,
            "schema": {
              "$ref": "#/definitions/schemaVerifiableReferenceRequest"
            }
          }
        ],
        "tags": [
          "ImmuService"
        ]
      }
    },
    "/db/verifiable/sqlget": {
      "post": {
        "operationId": "ImmuService_VerifiableSQLGet",
        "responses": {
          "200": {
            "description": "A successful response.",
            "schema": {
              "$ref": "#/definitions/schemaVerifiableSQLEntry"
            }
          },
          "default": {
            "description": "An unexpected error response.",
            "schema": {
              "$ref": "#/definitions/runtimeError"
            }
          }
        },
        "parameters": [
          {
            "name": "body",
            "in": "body",
            "required": true,
            "schema": {
              "$ref": "#/definitions/schemaVerifiableSQLGetRequest"
            }
          }
        ],
        "tags": [
          "ImmuService"
        ]
      }
    },
    "/db/verifiable/tx/{tx}": {
      "get": {
        "operationId": "ImmuService_VerifiableTxById",
        "responses": {
          "200": {
            "description": "A successful response.",
            "schema": {
              "$ref": "#/definitions/schemaVerifiableTx"
            }
          },
          "default": {
            "description": "An unexpected error response.",
            "schema": {
              "$ref": "#/definitions/runtimeError"
            }
          }
        },
        "parameters": [
          {
            "name": "tx",
            "description": "Transaction ID",
            "in": "path",
            "required": true,
            "type": "string",
            "format": "uint64"
          },
          {
            "name": "proveSinceTx",
            "description": "When generating the proof, generate consistency proof with state from this\ntransaction.",
            "in": "query",
            "required": false,
            "type": "string",
            "format": "uint64"
          },
          {
            "name": "entriesSpec.kvEntriesSpec.action",
            "description": "Action to perform on entries.\n\n - EXCLUDE: Exclude entries from the result\n - ONLY_DIGEST: Provide keys in raw (unparsed) form and only the digest of the value\n - RAW_VALUE: Provide keys and values in raw form\n - RESOLVE: Provide parsed keys and values and resolve values if needed",
            "in": "query",
            "required": false,
            "type": "string",
            "enum": [
              "EXCLUDE",
              "ONLY_DIGEST",
              "RAW_VALUE",
              "RESOLVE"
            ],
            "default": "EXCLUDE"
          },
          {
            "name": "entriesSpec.zEntriesSpec.action",
            "description": "Action to perform on entries.\n\n - EXCLUDE: Exclude entries from the result\n - ONLY_DIGEST: Provide keys in raw (unparsed) form and only the digest of the value\n - RAW_VALUE: Provide keys and values in raw form\n - RESOLVE: Provide parsed keys and values and resolve values if needed",
            "in": "query",
            "required": false,
            "type": "string",
            "enum": [
              "EXCLUDE",
              "ONLY_DIGEST",
              "RAW_VALUE",
              "RESOLVE"
            ],
            "default": "EXCLUDE"
          },
          {
            "name": "entriesSpec.sqlEntriesSpec.action",
            "description": "Action to perform on entries.\n\n - EXCLUDE: Exclude entries from the result\n - ONLY_DIGEST: Provide keys in raw (unparsed) form and only the digest of the value\n - RAW_VALUE: Provide keys and values in raw form\n - RESOLVE: Provide parsed keys and values and resolve values if needed",
            "in": "query",
            "required": false,
            "type": "string",
            "enum": [
              "EXCLUDE",
              "ONLY_DIGEST",
              "RAW_VALUE",
              "RESOLVE"
            ],
            "default": "EXCLUDE"
          },
          {
            "name": "sinceTx",
            "description": "If \u003e 0, do not wait for the indexer to index all entries, only require\nentries up to sinceTx to be indexed, will affect resolving references.",
            "in": "query",
            "required": false,
            "type": "string",
            "format": "uint64"
          },
          {
            "name": "noWait",
            "description": "Deprecated: If set to true, do not wait for the indexer to be up to date.",
            "in": "query",
            "required": false,
            "type": "boolean"
          },
          {
            "name": "keepReferencesUnresolved",
            "description": "If set to true, do not resolve references (avoid looking up final values if not needed).",
            "in": "query",
            "required": false,
            "type": "boolean"
          }
        ],
        "tags": [
          "ImmuService"
        ]
      }
    },
    "/db/verifiable/zadd": {
      "post": {
        "operationId": "ImmuService_VerifiableZAdd",
        "responses": {
          "200": {
            "description": "A successful response.",
            "schema": {
              "$ref": "#/definitions/schemaVerifiableTx"
            }
          },
          "default": {
            "description": "An unexpected error response.",
            "schema": {
              "$ref": "#/definitions/runtimeError"
            }
          }
        },
        "parameters": [
          {
            "name": "body",
            "in": "body",
            "required": true,
            "schema": {
              "$ref": "#/definitions/schemaVerifiableZAddRequest"
            }
          }
        ],
        "tags": [
          "ImmuService"
        ]
      }
    },
    "/db/zadd": {
      "post": {
        "operationId": "ImmuService_ZAdd",
        "responses": {
          "200": {
            "description": "A successful response.",
            "schema": {
              "$ref": "#/definitions/schemaTxHeader"
            }
          },
          "default": {
            "description": "An unexpected error response.",
            "schema": {
              "$ref": "#/definitions/runtimeError"
            }
          }
        },
        "parameters": [
          {
            "name": "body",
            "in": "body",
            "required": true,
            "schema": {
              "$ref": "#/definitions/schemaZAddRequest"
            }
          }
        ],
        "tags": [
          "ImmuService"
        ]
      }
    },
    "/db/zscan": {
      "post": {
        "operationId": "ImmuService_ZScan",
        "responses": {
          "200": {
            "description": "A successful response.",
            "schema": {
              "$ref": "#/definitions/schemaZEntries"
            }
          },
          "default": {
            "description": "An unexpected error response.",
            "schema": {
              "$ref": "#/definitions/runtimeError"
            }
          }
        },
        "parameters": [
          {
            "name": "body",
            "in": "body",
            "required": true,
            "schema": {
              "$ref": "#/definitions/schemaZScanRequest"
            }
          }
        ],
        "tags": [
          "ImmuService"
        ]
      }
    },
    "/health": {
      "get": {
        "summary": "DEPRECATED: Use ServerInfo",
        "operationId": "ImmuService_Health",
        "responses": {
          "200": {
            "description": "A successful response.",
            "schema": {
              "$ref": "#/definitions/schemaHealthResponse"
            }
          },
          "default": {
            "description": "An unexpected error response.",
            "schema": {
              "$ref": "#/definitions/runtimeError"
            }
          }
        },
        "tags": [
          "ImmuService"
        ],
        "security": []
      }
    },
    "/login": {
      "post": {
        "operationId": "ImmuService_Login",
        "responses": {
          "200": {
            "description": "A successful response.",
            "schema": {
              "$ref": "#/definitions/schemaLoginResponse"
            }
          },
          "default": {
            "description": "An unexpected error response.",
            "schema": {
              "$ref": "#/definitions/runtimeError"
            }
          }
        },
        "parameters": [
          {
            "name": "body",
            "in": "body",
            "required": true,
            "schema": {
              "$ref": "#/definitions/schemaLoginRequest"
            }
          }
        ],
        "tags": [
          "ImmuService"
        ],
        "security": []
      }
    },
    "/logout": {
      "post": {
        "operationId": "ImmuService_Logout",
        "responses": {
          "200": {
            "description": "A successful response.",
            "schema": {
              "properties": {}
            }
          },
          "default": {
            "description": "An unexpected error response.",
            "schema": {
              "$ref": "#/definitions/runtimeError"
            }
          }
        },
        "parameters": [
          {
            "name": "body",
            "in": "body",
            "required": true,
            "schema": {
              "properties": {}
            }
          }
        ],
        "tags": [
          "ImmuService"
        ]
      }
    },
    "/serverinfo": {
      "get": {
        "summary": "ServerInfo returns information about the server instance.\nServerInfoRequest is defined for future extensions.",
        "operationId": "ImmuService_ServerInfo",
        "responses": {
          "200": {
            "description": "A successful response.",
            "schema": {
              "$ref": "#/definitions/schemaServerInfoResponse"
            }
          },
          "default": {
            "description": "An unexpected error response.",
            "schema": {
              "$ref": "#/definitions/runtimeError"
            }
          }
        },
        "tags": [
          "ImmuService"
        ],
        "security": []
      }
    },
    "/user": {
      "post": {
        "operationId": "ImmuService_CreateUser",
        "responses": {
          "200": {
            "description": "A successful response.",
            "schema": {
              "properties": {}
            }
          },
          "default": {
            "description": "An unexpected error response.",
            "schema": {
              "$ref": "#/definitions/runtimeError"
            }
          }
        },
        "parameters": [
          {
            "name": "body",
            "in": "body",
            "required": true,
            "schema": {
              "$ref": "#/definitions/schemaCreateUserRequest"
            }
          }
        ],
        "tags": [
          "ImmuService"
        ]
      }
    },
    "/user/changepermission": {
      "post": {
        "operationId": "ImmuService_ChangePermission",
        "responses": {
          "200": {
            "description": "A successful response.",
            "schema": {
              "properties": {}
            }
          },
          "default": {
            "description": "An unexpected error response.",
            "schema": {
              "$ref": "#/definitions/runtimeError"
            }
          }
        },
        "parameters": [
          {
            "name": "body",
            "in": "body",
            "required": true,
            "schema": {
              "$ref": "#/definitions/schemaChangePermissionRequest"
            }
          }
        ],
        "tags": [
          "ImmuService"
        ]
      }
    },
    "/user/list": {
      "get": {
        "operationId": "ImmuService_ListUsers",
        "responses": {
          "200": {
            "description": "A successful response.",
            "schema": {
              "$ref": "#/definitions/schemaUserList"
            }
          },
          "default": {
            "description": "An unexpected error response.",
            "schema": {
              "$ref": "#/definitions/runtimeError"
            }
          }
        },
        "tags": [
          "ImmuService"
        ]
      }
    },
    "/user/password/change": {
      "post": {
        "operationId": "ImmuService_ChangePassword",
        "responses": {
          "200": {
            "description": "A successful response.",
            "schema": {
              "properties": {}
            }
          },
          "default": {
            "description": "An unexpected error response.",
            "schema": {
              "$ref": "#/definitions/runtimeError"
            }
          }
        },
        "parameters": [
          {
            "name": "body",
            "in": "body",
            "required": true,
            "schema": {
              "$ref": "#/definitions/schemaChangePasswordRequest"
            }
          }
        ],
        "tags": [
          "ImmuService"
        ]
      }
    },
    "/user/setactiveUser": {
      "post": {
        "operationId": "ImmuService_SetActiveUser",
        "responses": {
          "200": {
            "description": "A successful response.",
            "schema": {
              "properties": {}
            }
          },
          "default": {
            "description": "An unexpected error response.",
            "schema": {
              "$ref": "#/definitions/runtimeError"
            }
          }
        },
        "parameters": [
          {
            "name": "body",
            "in": "body",
            "required": true,
            "schema": {
              "$ref": "#/definitions/schemaSetActiveUserRequest"
            }
          }
        ],
        "tags": [
          "ImmuService"
        ]
      }
    }
  },
  "definitions": {
    "PreconditionKeyMustExistPrecondition": {
      "type": "object",
      "properties": {
        "key": {
          "type": "string",
          "format": "byte",
          "title": "key to check"
        }
      },
      "title": "Only succeed if given key exists"
    },
    "PreconditionKeyMustNotExistPrecondition": {
      "type": "object",
      "properties": {
        "key": {
          "type": "string",
          "format": "byte",
          "title": "key to check"
        }
      },
      "title": "Only succeed if given key does not exists"
    },
    "PreconditionKeyNotModifiedAfterTXPrecondition": {
      "type": "object",
      "properties": {
        "key": {
          "type": "string",
          "format": "byte",
          "title": "key to check"
        },
        "txID": {
          "type": "string",
          "format": "uint64",
          "title": "transaction id to check against"
        }
      },
      "title": "Only succeed if given key was not modified after given transaction"
    },
    "protobufAny": {
      "type": "object",
      "properties": {
        "type_url": {
          "type": "string",
          "description": "A URL/resource name that uniquely identifies the type of the serialized\nprotocol buffer message. This string must contain at least\none \"/\" character. The last segment of the URL's path must represent\nthe fully qualified name of the type (as in\n`path/google.protobuf.Duration`). The name should be in a canonical form\n(e.g., leading \".\" is not accepted).\n\nIn practice, teams usually precompile into the binary all types that they\nexpect it to use in the context of Any. However, for URLs which use the\nscheme `http`, `https`, or no scheme, one can optionally set up a type\nserver that maps type URLs to message definitions as follows:\n\n* If no scheme is provided, `https` is assumed.\n* An HTTP GET on the URL must yield a [google.protobuf.Type][]\n  value in binary format, or produce an error.\n* Applications are allowed to cache lookup results based on the\n  URL, or have them precompiled into a binary to avoid any\n  lookup. Therefore, binary compatibility needs to be preserved\n  on changes to types. (Use versioned type names to manage\n  breaking changes.)\n\nNote: this functionality is not currently available in the official\nprotobuf release, and it is not used for type URLs beginning with\ntype.googleapis.com.\n\nSchemes other than `http`, `https` (or the empty scheme) might be\nused with implementation specific semantics."
        },
        "value": {
          "type": "string",
          "format": "byte",
          "description": "Must be a valid serialized protocol buffer of the above specified type."
        }
      },
      "description": "`Any` contains an arbitrary serialized protocol buffer message along with a\nURL that describes the type of the serialized message.\n\nProtobuf library provides support to pack/unpack Any values in the form\nof utility functions or additional generated methods of the Any type.\n\nExample 1: Pack and unpack a message in C++.\n\n    Foo foo = ...;\n    Any any;\n    any.PackFrom(foo);\n    ...\n    if (any.UnpackTo(\u0026foo)) {\n      ...\n    }\n\nExample 2: Pack and unpack a message in Java.\n\n    Foo foo = ...;\n    Any any = Any.pack(foo);\n    ...\n    if (any.is(Foo.class)) {\n      foo = any.unpack(Foo.class);\n    }\n\nExample 3: Pack and unpack a message in Python.\n\n    foo = Foo(...)\n    any = Any()\n    any.Pack(foo)\n    ...\n    if any.Is(Foo.DESCRIPTOR):\n      any.Unpack(foo)\n      ...\n\nExample 4: Pack and unpack a message in Go\n\n     foo := \u0026pb.Foo{...}\n     any, err := anypb.New(foo)\n     if err != nil {\n       ...\n     }\n     ...\n     foo := \u0026pb.Foo{}\n     if err := any.UnmarshalTo(foo); err != nil {\n       ...\n     }\n\nThe pack methods provided by protobuf library will by default use\n'type.googleapis.com/full.type.name' as the type URL and the unpack\nmethods only use the fully qualified type name after the last '/'\nin the type URL, for example \"foo.bar.com/x/y.z\" will yield type\nname \"y.z\".\n\n\nJSON\n\nThe JSON representation of an `Any` value uses the regular\nrepresentation of the deserialized, embedded message, with an\nadditional field `@type` which contains the type URL. Example:\n\n    package google.profile;\n    message Person {\n      string first_name = 1;\n      string last_name = 2;\n    }\n\n    {\n      \"@type\": \"type.googleapis.com/google.profile.Person\",\n      \"firstName\": \u003cstring\u003e,\n      \"lastName\": \u003cstring\u003e\n    }\n\nIf the embedded message type is well-known and has a custom JSON\nrepresentation, that representation will be embedded adding a field\n`value` which holds the custom JSON in addition to the `@type`\nfield. Example (for message [google.protobuf.Duration][]):\n\n    {\n      \"@type\": \"type.googleapis.com/google.protobuf.Duration\",\n      \"value\": \"1.212s\"\n    }"
    },
    "protobufNullValue": {
      "type": "string",
      "enum": [
        "NULL_VALUE"
      ],
      "default": "NULL_VALUE",
      "description": "`NullValue` is a singleton enumeration to represent the null value for the\n`Value` type union.\n\n The JSON representation for `NullValue` is JSON `null`.\n\n - NULL_VALUE: Null value."
    },
    "runtimeError": {
      "type": "object",
      "properties": {
        "error": {
          "type": "string"
        },
        "code": {
          "type": "integer",
          "format": "int32"
        },
        "message": {
          "type": "string"
        },
        "details": {
          "type": "array",
          "items": {
            "$ref": "#/definitions/protobufAny"
          }
        }
      }
    },
    "runtimeStreamError": {
      "type": "object",
      "properties": {
        "grpc_code": {
          "type": "integer",
          "format": "int32"
        },
        "http_code": {
          "type": "integer",
          "format": "int32"
        },
        "message": {
          "type": "string"
        },
        "http_status": {
          "type": "string"
        },
        "details": {
          "type": "array",
          "items": {
            "$ref": "#/definitions/protobufAny"
          }
        }
      }
    },
    "schemaAHTNullableSettings": {
      "type": "object",
      "properties": {
        "syncThreshold": {
          "$ref": "#/definitions/schemaNullableUint32",
          "title": "Number of new leaves in the tree between synchronous flush to disk"
        },
        "writeBufferSize": {
          "$ref": "#/definitions/schemaNullableUint32",
          "title": "Size of the in-memory write buffer"
        }
      }
    },
    "schemaChangePasswordRequest": {
      "type": "object",
      "properties": {
        "user": {
          "type": "string",
          "format": "byte",
          "title": "Username"
        },
        "oldPassword": {
          "type": "string",
          "format": "byte",
          "title": "Old password"
        },
        "newPassword": {
          "type": "string",
          "format": "byte",
          "title": "New password"
        }
      }
    },
    "schemaChangePermissionRequest": {
      "type": "object",
      "properties": {
        "action": {
          "$ref": "#/definitions/schemaPermissionAction",
          "title": "Action to perform"
        },
        "username": {
          "type": "string",
          "title": "Name of the user to update"
        },
        "database": {
          "type": "string",
          "title": "Name of the database"
        },
        "permission": {
          "type": "integer",
          "format": "int64",
          "title": "Permission to grant / revoke: 1 - read only, 2 - read/write, 254 - admin"
        }
      }
    },
    "schemaChunk": {
      "type": "object",
      "properties": {
        "content": {
          "type": "string",
          "format": "byte"
        }
      }
    },
    "schemaColumn": {
      "type": "object",
      "properties": {
        "name": {
          "type": "string",
          "title": "Column name"
        },
        "type": {
          "type": "string",
          "title": "Column type"
        }
      }
    },
    "schemaCommittedSQLTx": {
      "type": "object",
      "properties": {
        "header": {
          "$ref": "#/definitions/schemaTxHeader",
          "title": "Transaction header"
        },
        "updatedRows": {
          "type": "integer",
          "format": "int64",
          "title": "Number of updated rows"
        },
        "lastInsertedPKs": {
          "type": "object",
          "additionalProperties": {
            "$ref": "#/definitions/schemaSQLValue"
          },
          "title": "The value of last inserted auto_increment primary key (mapped by table name)"
        },
        "firstInsertedPKs": {
          "type": "object",
          "additionalProperties": {
            "$ref": "#/definitions/schemaSQLValue"
          },
          "title": "The value of first inserted auto_increment primary key (mapped by table name)"
        }
      }
    },
    "schemaCreateDatabaseRequest": {
      "type": "object",
      "properties": {
        "name": {
          "type": "string",
          "title": "Database name"
        },
        "settings": {
          "$ref": "#/definitions/schemaDatabaseNullableSettings",
          "title": "Database settings"
        },
        "ifNotExists": {
          "type": "boolean",
          "title": "If set to true, do not fail if the database already exists"
        }
      }
    },
    "schemaCreateDatabaseResponse": {
      "type": "object",
      "properties": {
        "name": {
          "type": "string",
          "title": "Database name"
        },
        "settings": {
          "$ref": "#/definitions/schemaDatabaseNullableSettings",
          "title": "Current database settings"
        },
        "alreadyExisted": {
          "type": "boolean",
          "title": "Set to true if given database already existed"
        }
      }
    },
    "schemaCreateUserRequest": {
      "type": "object",
      "properties": {
        "user": {
          "type": "string",
          "format": "byte",
          "title": "Username"
        },
        "password": {
          "type": "string",
          "format": "byte",
          "title": "Login password"
        },
        "permission": {
          "type": "integer",
          "format": "int64",
          "title": "Permission, 1 - read permission, 2 - read+write permission, 254 - admin"
        },
        "database": {
          "type": "string",
          "title": "Database name"
        }
      }
    },
    "schemaDatabase": {
      "type": "object",
      "properties": {
        "databaseName": {
          "type": "string",
          "title": "Name of the database"
        }
      }
    },
    "schemaDatabaseHealthResponse": {
      "type": "object",
      "properties": {
        "pendingRequests": {
          "type": "integer",
          "format": "int64",
          "title": "Number of requests currently being executed"
        },
        "lastRequestCompletedAt": {
          "type": "string",
          "format": "int64",
          "title": "Timestamp at which the last request was completed"
        }
      }
    },
    "schemaDatabaseListRequestV2": {
      "type": "object"
    },
    "schemaDatabaseListResponse": {
      "type": "object",
      "properties": {
        "databases": {
          "type": "array",
          "items": {
            "$ref": "#/definitions/schemaDatabase"
          },
          "title": "Database list"
        }
      }
    },
    "schemaDatabaseListResponseV2": {
      "type": "object",
      "properties": {
        "databases": {
          "type": "array",
          "items": {
            "$ref": "#/definitions/schemaDatabaseWithSettings"
          },
          "title": "Database list with current database settings"
        }
      }
    },
    "schemaDatabaseNullableSettings": {
      "type": "object",
      "properties": {
        "replicationSettings": {
          "$ref": "#/definitions/schemaReplicationNullableSettings",
          "title": "Replication settings"
        },
        "fileSize": {
          "$ref": "#/definitions/schemaNullableUint32",
          "title": "Max filesize on disk"
        },
        "maxKeyLen": {
          "$ref": "#/definitions/schemaNullableUint32",
          "title": "Maximum length of keys"
        },
        "maxValueLen": {
          "$ref": "#/definitions/schemaNullableUint32",
          "title": "Maximum length of values"
        },
        "maxTxEntries": {
          "$ref": "#/definitions/schemaNullableUint32",
          "title": "Maximum number of entries in a single transaction"
        },
        "excludeCommitTime": {
          "$ref": "#/definitions/schemaNullableBool",
          "title": "If set to true, do not include commit timestamp in transaction headers"
        },
        "maxConcurrency": {
          "$ref": "#/definitions/schemaNullableUint32",
          "title": "Maximum number of simultaneous commits prepared for write"
        },
        "maxIOConcurrency": {
          "$ref": "#/definitions/schemaNullableUint32",
          "title": "Maximum number of simultaneous IO writes"
        },
        "txLogCacheSize": {
          "$ref": "#/definitions/schemaNullableUint32",
          "title": "Size of the LRU cache for transaction logs"
        },
        "vLogMaxOpenedFiles": {
          "$ref": "#/definitions/schemaNullableUint32",
          "title": "Maximum number of simultaneous value files opened"
        },
        "txLogMaxOpenedFiles": {
          "$ref": "#/definitions/schemaNullableUint32",
          "title": "Maximum number of simultaneous transaction log files opened"
        },
        "commitLogMaxOpenedFiles": {
          "$ref": "#/definitions/schemaNullableUint32",
          "title": "Maximum number of simultaneous commit log files opened"
        },
        "indexSettings": {
          "$ref": "#/definitions/schemaIndexNullableSettings",
          "title": "Index settings"
        },
        "writeTxHeaderVersion": {
          "$ref": "#/definitions/schemaNullableUint32",
          "title": "Version of transaction header to use (limits available features)"
        },
        "autoload": {
          "$ref": "#/definitions/schemaNullableBool",
          "title": "If set to true, automatically load the database when starting immudb (true by default)"
        },
        "readTxPoolSize": {
          "$ref": "#/definitions/schemaNullableUint32",
          "title": "Size of the pool of read buffers"
        },
        "syncFrequency": {
          "$ref": "#/definitions/schemaNullableMilliseconds",
          "title": "Fsync frequency during commit process"
        },
        "writeBufferSize": {
          "$ref": "#/definitions/schemaNullableUint32",
          "title": "Size of the in-memory buffer for write operations"
        },
        "ahtSettings": {
          "$ref": "#/definitions/schemaAHTNullableSettings",
          "title": "Settings of Appendable Hash Tree"
        },
        "maxActiveTransactions": {
          "$ref": "#/definitions/schemaNullableUint32",
          "title": "Maximum number of pre-committed transactions"
        },
        "mvccReadSetLimit": {
          "$ref": "#/definitions/schemaNullableUint32",
          "title": "Limit the number of read entries per transaction"
        },
<<<<<<< HEAD
        "truncationSettings": {
          "$ref": "#/definitions/schemaTruncationNullableSettings",
          "title": "Truncation settings"
=======
        "vLogCacheSize": {
          "$ref": "#/definitions/schemaNullableUint32",
          "title": "Size of the LRU cache for value logs"
>>>>>>> 2776b0b8
        }
      }
    },
    "schemaDatabaseSettings": {
      "type": "object",
      "properties": {
        "databaseName": {
          "type": "string",
          "title": "Name of the database"
        },
        "replica": {
          "type": "boolean",
          "title": "If set to true, this database is replicating another database"
        },
        "primaryDatabase": {
          "type": "string",
          "title": "Name of the database to replicate"
        },
        "primaryHost": {
          "type": "string",
          "title": "Hostname of the immudb instance with database to replicate"
        },
        "primaryPort": {
          "type": "integer",
          "format": "int64",
          "title": "Port of the immudb instance with database to replicate"
        },
        "primaryUsername": {
          "type": "string",
          "title": "Username of the user with read access of the database to replicate"
        },
        "primaryPassword": {
          "type": "string",
          "title": "Password of the user with read access of the database to replicate"
        },
        "fileSize": {
          "type": "integer",
          "format": "int64",
          "title": "Size of files stored on disk"
        },
        "maxKeyLen": {
          "type": "integer",
          "format": "int64",
          "title": "Maximum length of keys"
        },
        "maxValueLen": {
          "type": "integer",
          "format": "int64",
          "title": "Maximum length of values"
        },
        "maxTxEntries": {
          "type": "integer",
          "format": "int64",
          "title": "Maximum number of entries in a single transaction"
        },
        "excludeCommitTime": {
          "type": "boolean",
          "title": "If set to true, do not include commit timestamp in transaction headers"
        }
      }
    },
    "schemaDatabaseSettingsRequest": {
      "type": "object"
    },
    "schemaDatabaseSettingsResponse": {
      "type": "object",
      "properties": {
        "database": {
          "type": "string",
          "title": "Database name"
        },
        "settings": {
          "$ref": "#/definitions/schemaDatabaseNullableSettings",
          "title": "Database settings"
        }
      }
    },
    "schemaDatabaseWithSettings": {
      "type": "object",
      "properties": {
        "name": {
          "type": "string",
          "title": "Database name"
        },
        "settings": {
          "$ref": "#/definitions/schemaDatabaseNullableSettings",
          "title": "Current database settings"
        },
        "loaded": {
          "type": "boolean",
          "title": "If true, this database is currently loaded into memory"
        }
      }
    },
    "schemaDeleteDatabaseRequest": {
      "type": "object",
      "properties": {
        "database": {
          "type": "string",
          "title": "Database name"
        }
      }
    },
    "schemaDeleteDatabaseResponse": {
      "type": "object",
      "properties": {
        "database": {
          "type": "string",
          "title": "Database name"
        }
      }
    },
    "schemaDeleteKeysRequest": {
      "type": "object",
      "properties": {
        "keys": {
          "type": "array",
          "items": {
            "type": "string",
            "format": "byte"
          },
          "title": "List of keys to delete logically"
        },
        "sinceTx": {
          "type": "string",
          "format": "uint64",
          "title": "If 0, wait for index to be up-to-date,\nIf \u003e 0, wait for at least sinceTx transaction to be indexed"
        },
        "noWait": {
          "type": "boolean",
          "title": "If set to true, do not wait for the indexer to index this operation"
        }
      }
    },
    "schemaDualProof": {
      "type": "object",
      "properties": {
        "sourceTxHeader": {
          "$ref": "#/definitions/schemaTxHeader",
          "title": "Header of the source (earlier) transaction"
        },
        "targetTxHeader": {
          "$ref": "#/definitions/schemaTxHeader",
          "title": "Header of the target (latter) transaction"
        },
        "inclusionProof": {
          "type": "array",
          "items": {
            "type": "string",
            "format": "byte"
          },
          "title": "Inclusion proof of the source transaction hash in the main Merkle Tree"
        },
        "consistencyProof": {
          "type": "array",
          "items": {
            "type": "string",
            "format": "byte"
          },
          "title": "Consistency proof between Merkle Trees in the source and target transactions"
        },
        "targetBlTxAlh": {
          "type": "string",
          "format": "byte",
          "title": "Accumulative hash (Alh) of the last transaction that's part of the target Merkle Tree"
        },
        "lastInclusionProof": {
          "type": "array",
          "items": {
            "type": "string",
            "format": "byte"
          },
          "title": "Inclusion proof of the targetBlTxAlh in the target Merkle Tree"
        },
        "linearProof": {
          "$ref": "#/definitions/schemaLinearProof",
          "title": "Linear proof starting from targetBlTxAlh to the final state value"
        },
        "LinearAdvanceProof": {
          "$ref": "#/definitions/schemaLinearAdvanceProof",
          "title": "Proof of consistency between some part of older linear chain and newer Merkle Tree"
        }
      },
      "title": "DualProof contains inclusion and consistency proofs for dual Merkle-Tree + Linear proofs"
    },
    "schemaEntries": {
      "type": "object",
      "properties": {
        "entries": {
          "type": "array",
          "items": {
            "$ref": "#/definitions/schemaEntry"
          },
          "title": "List of entries"
        }
      }
    },
    "schemaEntriesSpec": {
      "type": "object",
      "properties": {
        "kvEntriesSpec": {
          "$ref": "#/definitions/schemaEntryTypeSpec",
          "title": "Specification for parsing KV entries"
        },
        "zEntriesSpec": {
          "$ref": "#/definitions/schemaEntryTypeSpec",
          "title": "Specification for parsing sorted set entries"
        },
        "sqlEntriesSpec": {
          "$ref": "#/definitions/schemaEntryTypeSpec",
          "title": "Specification for parsing SQL entries"
        }
      }
    },
    "schemaEntry": {
      "type": "object",
      "properties": {
        "tx": {
          "type": "string",
          "format": "uint64",
          "title": "Transaction id at which the target value was set (i.e. not the reference transaction id)"
        },
        "key": {
          "type": "string",
          "format": "byte",
          "title": "Key of the target value (i.e. not the reference entry)"
        },
        "value": {
          "type": "string",
          "format": "byte",
          "title": "Value"
        },
        "referencedBy": {
          "$ref": "#/definitions/schemaReference",
          "title": "If the request was for a reference, this field will keep information about the reference entry"
        },
        "metadata": {
          "$ref": "#/definitions/schemaKVMetadata",
          "title": "Metadata of the target entry (i.e. not the reference entry)"
        },
        "expired": {
          "type": "boolean",
          "title": "If set to true, this entry has expired and the value is not retrieved"
        },
        "revision": {
          "type": "string",
          "format": "uint64",
          "title": "Key's revision, in case of GetAt it will be 0"
        }
      }
    },
    "schemaEntryCount": {
      "type": "object",
      "properties": {
        "count": {
          "type": "string",
          "format": "uint64"
        }
      }
    },
    "schemaEntryTypeAction": {
      "type": "string",
      "enum": [
        "EXCLUDE",
        "ONLY_DIGEST",
        "RAW_VALUE",
        "RESOLVE"
      ],
      "default": "EXCLUDE",
      "title": "- EXCLUDE: Exclude entries from the result\n - ONLY_DIGEST: Provide keys in raw (unparsed) form and only the digest of the value\n - RAW_VALUE: Provide keys and values in raw form\n - RESOLVE: Provide parsed keys and values and resolve values if needed"
    },
    "schemaEntryTypeSpec": {
      "type": "object",
      "properties": {
        "action": {
          "$ref": "#/definitions/schemaEntryTypeAction",
          "title": "Action to perform on entries"
        }
      }
    },
    "schemaExecAllRequest": {
      "type": "object",
      "properties": {
        "Operations": {
          "type": "array",
          "items": {
            "$ref": "#/definitions/schemaOp"
          },
          "title": "List of operations to perform"
        },
        "noWait": {
          "type": "boolean",
          "title": "If set to true, do not wait for indexing to process this transaction"
        },
        "preconditions": {
          "type": "array",
          "items": {
            "$ref": "#/definitions/schemaPrecondition"
          },
          "title": "Preconditions to check"
        }
      }
    },
    "schemaExpiration": {
      "type": "object",
      "properties": {
        "expiresAt": {
          "type": "string",
          "format": "int64",
          "title": "Entry expiration time (unix timestamp in seconds)"
        }
      }
    },
    "schemaFlushIndexResponse": {
      "type": "object",
      "properties": {
        "database": {
          "type": "string",
          "title": "Database name"
        }
      }
    },
    "schemaHealthResponse": {
      "type": "object",
      "properties": {
        "status": {
          "type": "boolean",
          "title": "If true, server considers itself to be healthy"
        },
        "version": {
          "type": "string",
          "title": "The version of the server instance"
        }
      }
    },
    "schemaHistoryRequest": {
      "type": "object",
      "properties": {
        "key": {
          "type": "string",
          "format": "byte",
          "title": "Name of the key to query for the history"
        },
        "offset": {
          "type": "string",
          "format": "uint64",
          "title": "Specify the initial entry to be returned by excluding the initial set of\nentries"
        },
        "limit": {
          "type": "integer",
          "format": "int32",
          "title": "Maximum number of entries to return"
        },
        "desc": {
          "type": "boolean",
          "title": "If true, search in descending order"
        },
        "sinceTx": {
          "type": "string",
          "format": "uint64",
          "title": "If \u003e 0, do not wait for the indexer to index all entries, only require\nentries up to sinceTx to be indexed"
        }
      }
    },
    "schemaImmutableState": {
      "type": "object",
      "properties": {
        "db": {
          "type": "string",
          "title": "The db name"
        },
        "txId": {
          "type": "string",
          "format": "uint64",
          "title": "Id of the most recent transaction"
        },
        "txHash": {
          "type": "string",
          "format": "byte",
          "title": "State of the most recent transaction"
        },
        "signature": {
          "$ref": "#/definitions/schemaSignature",
          "title": "Signature of the hash"
        },
        "precommittedTxId": {
          "type": "string",
          "format": "uint64",
          "title": "Id of the most recent precommitted transaction"
        },
        "precommittedTxHash": {
          "type": "string",
          "format": "byte",
          "title": "State of the most recent precommitted transaction"
        }
      }
    },
    "schemaInclusionProof": {
      "type": "object",
      "properties": {
        "leaf": {
          "type": "integer",
          "format": "int32",
          "title": "Index of the leaf for which the proof is generated"
        },
        "width": {
          "type": "integer",
          "format": "int32",
          "title": "Width of the tree at the leaf level"
        },
        "terms": {
          "type": "array",
          "items": {
            "type": "string",
            "format": "byte"
          },
          "title": "Proof terms (selected hashes from the tree)"
        }
      }
    },
    "schemaIndexNullableSettings": {
      "type": "object",
      "properties": {
        "flushThreshold": {
          "$ref": "#/definitions/schemaNullableUint32",
          "title": "Number of new index entries between disk flushes"
        },
        "syncThreshold": {
          "$ref": "#/definitions/schemaNullableUint32",
          "title": "Number of new index entries between disk flushes with file sync"
        },
        "cacheSize": {
          "$ref": "#/definitions/schemaNullableUint32",
          "title": "Size of the Btree node LRU cache"
        },
        "maxNodeSize": {
          "$ref": "#/definitions/schemaNullableUint32",
          "title": "Max size of a single Btree node in bytes"
        },
        "maxActiveSnapshots": {
          "$ref": "#/definitions/schemaNullableUint32",
          "title": "Maximum number of active btree snapshots"
        },
        "renewSnapRootAfter": {
          "$ref": "#/definitions/schemaNullableUint64",
          "title": "Time in milliseconds between the most recent DB snapshot is automatically renewed"
        },
        "compactionThld": {
          "$ref": "#/definitions/schemaNullableUint32",
          "title": "Minimum number of updates entries in the btree to allow for full compaction"
        },
        "delayDuringCompaction": {
          "$ref": "#/definitions/schemaNullableUint32",
          "title": "Additional delay added during indexing when full compaction is in progress"
        },
        "nodesLogMaxOpenedFiles": {
          "$ref": "#/definitions/schemaNullableUint32",
          "title": "Maximum number of simultaneously opened nodes files"
        },
        "historyLogMaxOpenedFiles": {
          "$ref": "#/definitions/schemaNullableUint32",
          "title": "Maximum number of simultaneously opened node history files"
        },
        "commitLogMaxOpenedFiles": {
          "$ref": "#/definitions/schemaNullableUint32",
          "title": "Maximum number of simultaneously opened commit log files"
        },
        "flushBufferSize": {
          "$ref": "#/definitions/schemaNullableUint32",
          "title": "Size of the in-memory flush buffer (in bytes)"
        },
        "cleanupPercentage": {
          "$ref": "#/definitions/schemaNullableFloat",
          "title": "Percentage of node files cleaned up during each flush"
        },
        "maxBulkSize": {
          "$ref": "#/definitions/schemaNullableUint32",
          "title": "Maximum number of transactions indexed together"
        },
        "bulkPreparationTimeout": {
          "$ref": "#/definitions/schemaNullableMilliseconds",
          "title": "Maximum time waiting for more transactions to be committed and included into the same bulk"
        }
      }
    },
    "schemaKVMetadata": {
      "type": "object",
      "properties": {
        "deleted": {
          "type": "boolean",
          "title": "True if this entry denotes a logical deletion"
        },
        "expiration": {
          "$ref": "#/definitions/schemaExpiration",
          "title": "Entry expiration information"
        },
        "nonIndexable": {
          "type": "boolean",
          "title": "If set to true, this entry will not be indexed and will only be accessed through GetAt calls"
        }
      }
    },
    "schemaKeyListRequest": {
      "type": "object",
      "properties": {
        "keys": {
          "type": "array",
          "items": {
            "type": "string",
            "format": "byte"
          },
          "title": "List of keys to query for"
        },
        "sinceTx": {
          "type": "string",
          "format": "uint64",
          "title": "If 0, wait for index to be up-to-date,\nIf \u003e 0, wait for at least sinceTx transaction to be indexed"
        }
      }
    },
    "schemaKeyRequest": {
      "type": "object",
      "properties": {
        "key": {
          "type": "string",
          "format": "byte",
          "title": "Key to query for"
        },
        "atTx": {
          "type": "string",
          "format": "uint64",
          "title": "If \u003e 0, query for the value exactly at given transaction"
        },
        "sinceTx": {
          "type": "string",
          "format": "uint64",
          "title": "If 0 (and noWait=false), wait for the index to be up-to-date,\nIf \u003e 0 (and noWait=false), wait for at lest the sinceTx transaction to be indexed"
        },
        "noWait": {
          "type": "boolean",
          "title": "If set to true - do not wait for any indexing update considering only the currently indexed state"
        },
        "atRevision": {
          "type": "string",
          "format": "int64",
          "title": "If \u003e 0, get the nth version of the value, 1 being the first version, 2 being the second and so on\nIf \u003c 0, get the historical nth value of the key, -1 being the previous version, -2 being the one before and so on"
        }
      }
    },
    "schemaKeyValue": {
      "type": "object",
      "properties": {
        "key": {
          "type": "string",
          "format": "byte"
        },
        "value": {
          "type": "string",
          "format": "byte"
        },
        "metadata": {
          "$ref": "#/definitions/schemaKVMetadata"
        }
      }
    },
    "schemaLinearAdvanceProof": {
      "type": "object",
      "properties": {
        "linearProofTerms": {
          "type": "array",
          "items": {
            "type": "string",
            "format": "byte"
          },
          "title": "terms for the linear chain"
        },
        "inclusionProofs": {
          "type": "array",
          "items": {
            "$ref": "#/definitions/schemaInclusionProof"
          },
          "title": "inclusion proofs for steps on the linear chain"
        }
      },
      "title": "LinearAdvanceProof contains the proof of consistency between the consumed part of the older linear chain\nand the new Merkle Tree"
    },
    "schemaLinearProof": {
      "type": "object",
      "properties": {
        "sourceTxId": {
          "type": "string",
          "format": "uint64",
          "title": "Starting transaction of the proof"
        },
        "TargetTxId": {
          "type": "string",
          "format": "uint64",
          "title": "End transaction of the proof"
        },
        "terms": {
          "type": "array",
          "items": {
            "type": "string",
            "format": "byte"
          },
          "title": "List of terms (inner hashes of transaction entries)"
        }
      },
      "title": "LinearProof contains the linear part of the proof (outside the main Merkle Tree)"
    },
    "schemaLoadDatabaseRequest": {
      "type": "object",
      "properties": {
        "database": {
          "type": "string"
        }
      }
    },
    "schemaLoadDatabaseResponse": {
      "type": "object",
      "properties": {
        "database": {
          "type": "string",
          "title": "Database name"
        }
      }
    },
    "schemaLoginRequest": {
      "type": "object",
      "properties": {
        "user": {
          "type": "string",
          "format": "byte",
          "title": "Username"
        },
        "password": {
          "type": "string",
          "format": "byte",
          "title": "User's password"
        }
      }
    },
    "schemaLoginResponse": {
      "type": "object",
      "properties": {
        "token": {
          "type": "string",
          "title": "Deprecated: use session-based authentication"
        },
        "warning": {
          "type": "string",
          "format": "byte",
          "title": "Optional: additional warning message sent to the user (e.g. request to change the password)"
        }
      }
    },
    "schemaNamedParam": {
      "type": "object",
      "properties": {
        "name": {
          "type": "string",
          "title": "Parameter name"
        },
        "value": {
          "$ref": "#/definitions/schemaSQLValue",
          "title": "Parameter value"
        }
      }
    },
    "schemaNewTxResponse": {
      "type": "object",
      "properties": {
        "transactionID": {
          "type": "string",
          "title": "Internal transaction ID"
        }
      }
    },
    "schemaNullableBool": {
      "type": "object",
      "properties": {
        "value": {
          "type": "boolean"
        }
      }
    },
    "schemaNullableFloat": {
      "type": "object",
      "properties": {
        "value": {
          "type": "number",
          "format": "float"
        }
      }
    },
    "schemaNullableMilliseconds": {
      "type": "object",
      "properties": {
        "value": {
          "type": "string",
          "format": "int64"
        }
      }
    },
    "schemaNullableString": {
      "type": "object",
      "properties": {
        "value": {
          "type": "string"
        }
      }
    },
    "schemaNullableUint32": {
      "type": "object",
      "properties": {
        "value": {
          "type": "integer",
          "format": "int64"
        }
      }
    },
    "schemaNullableUint64": {
      "type": "object",
      "properties": {
        "value": {
          "type": "string",
          "format": "uint64"
        }
      }
    },
    "schemaOp": {
      "type": "object",
      "properties": {
        "kv": {
          "$ref": "#/definitions/schemaKeyValue",
          "title": "Modify / add simple KV value"
        },
        "zAdd": {
          "$ref": "#/definitions/schemaZAddRequest",
          "title": "Modify / add sorted set entry"
        },
        "ref": {
          "$ref": "#/definitions/schemaReferenceRequest",
          "title": "Modify / add reference"
        }
      }
    },
    "schemaOpenSessionResponse": {
      "type": "object",
      "properties": {
        "sessionID": {
          "type": "string",
          "title": "Id of the new session"
        },
        "serverUUID": {
          "type": "string",
          "title": "UUID of the server"
        }
      }
    },
    "schemaPermission": {
      "type": "object",
      "properties": {
        "database": {
          "type": "string",
          "title": "Database name"
        },
        "permission": {
          "type": "integer",
          "format": "int64",
          "title": "Permission, 1 - read permission, 2 - read+write permission, 254 - admin, 255 - sysadmin"
        }
      }
    },
    "schemaPermissionAction": {
      "type": "string",
      "enum": [
        "GRANT",
        "REVOKE"
      ],
      "default": "GRANT",
      "title": "- GRANT: Grant permission\n - REVOKE: Revoke permission"
    },
    "schemaPrecondition": {
      "type": "object",
      "properties": {
        "keyMustExist": {
          "$ref": "#/definitions/PreconditionKeyMustExistPrecondition"
        },
        "keyMustNotExist": {
          "$ref": "#/definitions/PreconditionKeyMustNotExistPrecondition"
        },
        "keyNotModifiedAfterTX": {
          "$ref": "#/definitions/PreconditionKeyNotModifiedAfterTXPrecondition"
        }
      }
    },
    "schemaReference": {
      "type": "object",
      "properties": {
        "tx": {
          "type": "string",
          "format": "uint64",
          "title": "Transaction if when the reference key was set"
        },
        "key": {
          "type": "string",
          "format": "byte",
          "title": "Reference key"
        },
        "atTx": {
          "type": "string",
          "format": "uint64",
          "title": "At which transaction the key is bound, 0 if reference is not bound and should read the most recent reference"
        },
        "metadata": {
          "$ref": "#/definitions/schemaKVMetadata",
          "title": "Metadata of the reference entry"
        },
        "revision": {
          "type": "string",
          "format": "uint64",
          "title": "Revision of the reference entry"
        }
      }
    },
    "schemaReferenceRequest": {
      "type": "object",
      "properties": {
        "key": {
          "type": "string",
          "format": "byte",
          "title": "Key for the reference"
        },
        "referencedKey": {
          "type": "string",
          "format": "byte",
          "title": "Key to be referenced"
        },
        "atTx": {
          "type": "string",
          "format": "uint64",
          "title": "If boundRef == true, id of transaction to bind with the reference"
        },
        "boundRef": {
          "type": "boolean",
          "title": "If true, bind the reference to particular transaction,\nif false, use the most recent value of the key"
        },
        "noWait": {
          "type": "boolean",
          "title": "If true, do not wait for the indexer to index this write operation"
        },
        "preconditions": {
          "type": "array",
          "items": {
            "$ref": "#/definitions/schemaPrecondition"
          },
          "title": "Preconditions to be met to perform the write"
        }
      }
    },
    "schemaReplicaState": {
      "type": "object",
      "properties": {
        "UUID": {
          "type": "string"
        },
        "committedTxID": {
          "type": "string",
          "format": "uint64"
        },
        "committedAlh": {
          "type": "string",
          "format": "byte"
        },
        "precommittedTxID": {
          "type": "string",
          "format": "uint64"
        },
        "precommittedAlh": {
          "type": "string",
          "format": "byte"
        }
      }
    },
    "schemaReplicationNullableSettings": {
      "type": "object",
      "properties": {
        "replica": {
          "$ref": "#/definitions/schemaNullableBool",
          "title": "If set to true, this database is replicating another database"
        },
        "primaryDatabase": {
          "$ref": "#/definitions/schemaNullableString",
          "title": "Name of the database to replicate"
        },
        "primaryHost": {
          "$ref": "#/definitions/schemaNullableString",
          "title": "Hostname of the immudb instance with database to replicate"
        },
        "primaryPort": {
          "$ref": "#/definitions/schemaNullableUint32",
          "title": "Port of the immudb instance with database to replicate"
        },
        "primaryUsername": {
          "$ref": "#/definitions/schemaNullableString",
          "title": "Username of the user with read access of the database to replicate"
        },
        "primaryPassword": {
          "$ref": "#/definitions/schemaNullableString",
          "title": "Password of the user with read access of the database to replicate"
        },
        "syncReplication": {
          "$ref": "#/definitions/schemaNullableBool",
          "title": "Enable synchronous replication"
        },
        "syncAcks": {
          "$ref": "#/definitions/schemaNullableUint32",
          "title": "Number of confirmations from synchronous replicas required to commit a transaction"
        },
        "prefetchTxBufferSize": {
          "$ref": "#/definitions/schemaNullableUint32",
          "title": "Maximum number of prefetched transactions"
        },
        "replicationCommitConcurrency": {
          "$ref": "#/definitions/schemaNullableUint32",
          "title": "Number of concurrent replications"
        },
        "AllowTxDiscarding": {
          "$ref": "#/definitions/schemaNullableBool",
          "title": "Allow precommitted transactions to be discarded if the replica diverges from the primary"
        }
      }
    },
    "schemaRow": {
      "type": "object",
      "properties": {
        "columns": {
          "type": "array",
          "items": {
            "type": "string"
          },
          "title": "Column names"
        },
        "values": {
          "type": "array",
          "items": {
            "$ref": "#/definitions/schemaSQLValue"
          },
          "title": "Column values"
        }
      }
    },
    "schemaSQLEntry": {
      "type": "object",
      "properties": {
        "tx": {
          "type": "string",
          "format": "uint64",
          "title": "Id of the transaction when the row was added / modified"
        },
        "key": {
          "type": "string",
          "format": "byte",
          "title": "Raw key of the row"
        },
        "value": {
          "type": "string",
          "format": "byte",
          "title": "Raw value of the row"
        },
        "metadata": {
          "$ref": "#/definitions/schemaKVMetadata",
          "title": "Metadata of the raw value"
        }
      }
    },
    "schemaSQLExecRequest": {
      "type": "object",
      "properties": {
        "sql": {
          "type": "string",
          "title": "SQL query"
        },
        "params": {
          "type": "array",
          "items": {
            "$ref": "#/definitions/schemaNamedParam"
          },
          "title": "Named query parameters"
        },
        "noWait": {
          "type": "boolean",
          "title": "If true, do not wait for the indexer to index written changes"
        }
      }
    },
    "schemaSQLExecResult": {
      "type": "object",
      "properties": {
        "txs": {
          "type": "array",
          "items": {
            "$ref": "#/definitions/schemaCommittedSQLTx"
          },
          "title": "List of committed transactions as a result of the exec operation"
        },
        "ongoingTx": {
          "type": "boolean",
          "title": "If true, there's an ongoing transaction after exec completes"
        }
      }
    },
    "schemaSQLGetRequest": {
      "type": "object",
      "properties": {
        "table": {
          "type": "string",
          "title": "Table name"
        },
        "pkValues": {
          "type": "array",
          "items": {
            "$ref": "#/definitions/schemaSQLValue"
          },
          "title": "Values of the primary key"
        },
        "atTx": {
          "type": "string",
          "format": "uint64",
          "title": "Id of the transaction at which the row was added / modified"
        },
        "sinceTx": {
          "type": "string",
          "format": "uint64",
          "title": "If \u003e 0, do not wait for the indexer to index all entries, only require entries up to sinceTx to be indexed"
        }
      }
    },
    "schemaSQLQueryRequest": {
      "type": "object",
      "properties": {
        "sql": {
          "type": "string",
          "title": "SQL query"
        },
        "params": {
          "type": "array",
          "items": {
            "$ref": "#/definitions/schemaNamedParam"
          },
          "title": "Named query parameters"
        },
        "reuseSnapshot": {
          "type": "boolean",
          "title": "If true, reuse previously opened snapshot"
        }
      }
    },
    "schemaSQLQueryResult": {
      "type": "object",
      "properties": {
        "columns": {
          "type": "array",
          "items": {
            "$ref": "#/definitions/schemaColumn"
          },
          "title": "Result columns description"
        },
        "rows": {
          "type": "array",
          "items": {
            "$ref": "#/definitions/schemaRow"
          },
          "title": "Result rows"
        }
      }
    },
    "schemaSQLValue": {
      "type": "object",
      "properties": {
        "null": {
          "type": "string"
        },
        "n": {
          "type": "string",
          "format": "int64"
        },
        "s": {
          "type": "string"
        },
        "b": {
          "type": "boolean"
        },
        "bs": {
          "type": "string",
          "format": "byte"
        },
        "ts": {
          "type": "string",
          "format": "int64"
        }
      }
    },
    "schemaScanRequest": {
      "type": "object",
      "properties": {
        "seekKey": {
          "type": "string",
          "format": "byte",
          "title": "If not empty, continue scan at (when inclusiveSeek == true)\nor after (when inclusiveSeek == false) that key"
        },
        "endKey": {
          "type": "string",
          "format": "byte",
          "title": "stop at (when inclusiveEnd == true)\nor before (when inclusiveEnd == false) that key"
        },
        "prefix": {
          "type": "string",
          "format": "byte",
          "title": "search for entries with this prefix only"
        },
        "desc": {
          "type": "boolean",
          "title": "If set to true, sort items in descending order"
        },
        "limit": {
          "type": "string",
          "format": "uint64",
          "title": "maximum number of entries to get, if not specified, the default value is used"
        },
        "sinceTx": {
          "type": "string",
          "format": "uint64",
          "title": "If non-zero, only require transactions up to this transaction to be\nindexed, newer transaction may still be pending"
        },
        "noWait": {
          "type": "boolean",
          "title": "Deprecated: If set to true, do not wait for indexing to be done before finishing this call"
        },
        "inclusiveSeek": {
          "type": "boolean",
          "title": "If set to true, results will include seekKey"
        },
        "inclusiveEnd": {
          "type": "boolean",
          "title": "If set to true, results will include endKey if needed"
        },
        "offset": {
          "type": "string",
          "format": "uint64",
          "title": "Specify the initial entry to be returned by excluding the initial set of entries"
        }
      }
    },
    "schemaScore": {
      "type": "object",
      "properties": {
        "score": {
          "type": "number",
          "format": "double",
          "title": "Entry's score value"
        }
      }
    },
    "schemaServerInfoResponse": {
      "type": "object",
      "properties": {
        "version": {
          "type": "string",
          "description": "The version of the server instance."
        }
      },
      "description": "ServerInfoResponse contains information about the server instance."
    },
    "schemaSetActiveUserRequest": {
      "type": "object",
      "properties": {
        "active": {
          "type": "boolean",
          "title": "If true, the user is active"
        },
        "username": {
          "type": "string",
          "title": "Name of the user to activate / deactivate"
        }
      }
    },
    "schemaSetRequest": {
      "type": "object",
      "properties": {
        "KVs": {
          "type": "array",
          "items": {
            "$ref": "#/definitions/schemaKeyValue"
          },
          "title": "List of KV entries to set"
        },
        "noWait": {
          "type": "boolean",
          "title": "If set to true, do not wait for indexer to index ne entries"
        },
        "preconditions": {
          "type": "array",
          "items": {
            "$ref": "#/definitions/schemaPrecondition"
          },
          "title": "Preconditions to be met to perform the write"
        }
      }
    },
    "schemaSignature": {
      "type": "object",
      "properties": {
        "publicKey": {
          "type": "string",
          "format": "byte"
        },
        "signature": {
          "type": "string",
          "format": "byte"
        }
      }
    },
    "schemaTable": {
      "type": "object",
      "properties": {
        "tableName": {
          "type": "string",
          "title": "Table name"
        }
      }
    },
    "schemaTruncateDatabaseRequest": {
      "type": "object",
      "properties": {
        "database": {
          "type": "string",
          "title": "Database name"
        },
        "retentionPeriod": {
          "type": "string",
          "format": "int64",
          "title": "Retention Period of data"
        }
      }
    },
    "schemaTruncateDatabaseResponse": {
      "type": "object",
      "properties": {
        "database": {
          "type": "string",
          "title": "Database name"
        }
      }
    },
    "schemaTruncationNullableSettings": {
      "type": "object",
      "properties": {
        "retentionPeriod": {
          "$ref": "#/definitions/schemaNullableMilliseconds",
          "title": "Retention Period for data in the database"
        },
        "truncationFrequency": {
          "$ref": "#/definitions/schemaNullableMilliseconds",
          "title": "Truncation Frequency for the database"
        }
      }
    },
    "schemaTx": {
      "type": "object",
      "properties": {
        "header": {
          "$ref": "#/definitions/schemaTxHeader",
          "title": "Transaction header"
        },
        "entries": {
          "type": "array",
          "items": {
            "$ref": "#/definitions/schemaTxEntry"
          },
          "title": "Raw entry values"
        },
        "kvEntries": {
          "type": "array",
          "items": {
            "$ref": "#/definitions/schemaEntry"
          },
          "title": "KV entries in the transaction (parsed)"
        },
        "zEntries": {
          "type": "array",
          "items": {
            "$ref": "#/definitions/schemaZEntry"
          },
          "title": "Sorted Set entries in the transaction (parsed)"
        }
      }
    },
    "schemaTxEntry": {
      "type": "object",
      "properties": {
        "key": {
          "type": "string",
          "format": "byte",
          "title": "Raw key value (contains 1-byte prefix for kind of the key)"
        },
        "hValue": {
          "type": "string",
          "format": "byte",
          "title": "Value hash"
        },
        "vLen": {
          "type": "integer",
          "format": "int32",
          "title": "Value length"
        },
        "metadata": {
          "$ref": "#/definitions/schemaKVMetadata",
          "title": "Entry metadata"
        },
        "value": {
          "type": "string",
          "format": "byte",
          "description": "value, must be ignored when len(value) == 0 and vLen \u003e 0.\nOtherwise sha256(value) must be equal to hValue."
        }
      }
    },
    "schemaTxHeader": {
      "type": "object",
      "properties": {
        "id": {
          "type": "string",
          "format": "uint64",
          "title": "Transaction ID"
        },
        "prevAlh": {
          "type": "string",
          "format": "byte",
          "title": "State value (Accumulative Hash - Alh) of the previous transaction"
        },
        "ts": {
          "type": "string",
          "format": "int64",
          "title": "Unix timestamp of the transaction (in seconds)"
        },
        "nentries": {
          "type": "integer",
          "format": "int32",
          "title": "Number of entries in a transaction"
        },
        "eH": {
          "type": "string",
          "format": "byte",
          "title": "Entries Hash - cumulative hash of all entries in the transaction"
        },
        "blTxId": {
          "type": "string",
          "format": "uint64",
          "title": "Binary linking tree transaction ID\n(ID of last transaction already in the main Merkle Tree)"
        },
        "blRoot": {
          "type": "string",
          "format": "byte",
          "title": "Binary linking tree root (Root hash of the Merkle Tree)"
        },
        "version": {
          "type": "integer",
          "format": "int32",
          "title": "Header version"
        },
        "metadata": {
          "$ref": "#/definitions/schemaTxMetadata",
          "title": "Transaction metadata"
        }
      }
    },
    "schemaTxList": {
      "type": "object",
      "properties": {
        "txs": {
          "type": "array",
          "items": {
            "$ref": "#/definitions/schemaTx"
          },
          "title": "List of transactions"
        }
      }
    },
    "schemaTxMetadata": {
      "type": "object",
      "properties": {
        "truncatedTxID": {
          "type": "string",
          "format": "uint64",
          "title": "Entry expiration information"
        }
      },
      "title": "TxMetadata contains metadata set to whole transaction"
    },
    "schemaTxMode": {
      "type": "string",
      "enum": [
        "ReadOnly",
        "WriteOnly",
        "ReadWrite"
      ],
      "default": "ReadOnly",
      "title": "- ReadOnly: Read-only transaction\n - WriteOnly: Write-only transaction\n - ReadWrite: Read-write transaction"
    },
    "schemaTxScanRequest": {
      "type": "object",
      "properties": {
        "initialTx": {
          "type": "string",
          "format": "uint64",
          "title": "ID of the transaction where scanning should start"
        },
        "limit": {
          "type": "integer",
          "format": "int64",
          "title": "Maximum number of transactions to scan, when not specified the default limit is used"
        },
        "desc": {
          "type": "boolean",
          "title": "If set to true, scan transactions in descending order"
        },
        "entriesSpec": {
          "$ref": "#/definitions/schemaEntriesSpec",
          "title": "Specification of how to parse entries"
        },
        "sinceTx": {
          "type": "string",
          "format": "uint64",
          "title": "If \u003e 0, do not wait for the indexer to index all entries, only require\nentries up to sinceTx to be indexed, will affect resolving references"
        },
        "noWait": {
          "type": "boolean",
          "title": "Deprecated: If set to true, do not wait for the indexer to be up to date"
        }
      }
    },
    "schemaUnloadDatabaseRequest": {
      "type": "object",
      "properties": {
        "database": {
          "type": "string",
          "title": "Database name"
        }
      }
    },
    "schemaUnloadDatabaseResponse": {
      "type": "object",
      "properties": {
        "database": {
          "type": "string",
          "title": "Database name"
        }
      }
    },
    "schemaUpdateDatabaseRequest": {
      "type": "object",
      "properties": {
        "database": {
          "type": "string",
          "title": "Database name"
        },
        "settings": {
          "$ref": "#/definitions/schemaDatabaseNullableSettings",
          "title": "Updated settings"
        }
      }
    },
    "schemaUpdateDatabaseResponse": {
      "type": "object",
      "properties": {
        "database": {
          "type": "string",
          "title": "Database name"
        },
        "settings": {
          "$ref": "#/definitions/schemaDatabaseNullableSettings",
          "title": "Current database settings"
        }
      },
      "title": "Reserved to reply with more advanced response later"
    },
    "schemaUseDatabaseReply": {
      "type": "object",
      "properties": {
        "token": {
          "type": "string",
          "title": "Deprecated: database access token"
        }
      }
    },
    "schemaUser": {
      "type": "object",
      "properties": {
        "user": {
          "type": "string",
          "format": "byte",
          "title": "Username"
        },
        "permissions": {
          "type": "array",
          "items": {
            "$ref": "#/definitions/schemaPermission"
          },
          "title": "List of permissions for the user"
        },
        "createdby": {
          "type": "string",
          "title": "Name of the creator user"
        },
        "createdat": {
          "type": "string",
          "title": "Time when the user was created"
        },
        "active": {
          "type": "boolean",
          "title": "Flag indicating whether the user is active or not"
        }
      }
    },
    "schemaUserList": {
      "type": "object",
      "properties": {
        "users": {
          "type": "array",
          "items": {
            "$ref": "#/definitions/schemaUser"
          },
          "title": "List of users"
        }
      }
    },
    "schemaVerifiableEntry": {
      "type": "object",
      "properties": {
        "entry": {
          "$ref": "#/definitions/schemaEntry",
          "title": "Entry to verify"
        },
        "verifiableTx": {
          "$ref": "#/definitions/schemaVerifiableTx",
          "title": "Transaction to verify"
        },
        "inclusionProof": {
          "$ref": "#/definitions/schemaInclusionProof",
          "title": "Proof for inclusion of the entry within the transaction"
        }
      }
    },
    "schemaVerifiableGetRequest": {
      "type": "object",
      "properties": {
        "keyRequest": {
          "$ref": "#/definitions/schemaKeyRequest",
          "title": "Key to read"
        },
        "proveSinceTx": {
          "type": "string",
          "format": "uint64",
          "title": "When generating the proof, generate consistency proof with state from this transaction"
        }
      }
    },
    "schemaVerifiableReferenceRequest": {
      "type": "object",
      "properties": {
        "referenceRequest": {
          "$ref": "#/definitions/schemaReferenceRequest",
          "title": "Reference data"
        },
        "proveSinceTx": {
          "type": "string",
          "format": "uint64",
          "title": "When generating the proof, generate consistency proof with state from this\ntransaction"
        }
      }
    },
    "schemaVerifiableSQLEntry": {
      "type": "object",
      "properties": {
        "sqlEntry": {
          "$ref": "#/definitions/schemaSQLEntry",
          "title": "Raw row entry data"
        },
        "verifiableTx": {
          "$ref": "#/definitions/schemaVerifiableTx",
          "title": "Verifiable transaction of the row"
        },
        "inclusionProof": {
          "$ref": "#/definitions/schemaInclusionProof",
          "title": "Inclusion proof of the row in the transaction"
        },
        "DatabaseId": {
          "type": "integer",
          "format": "int64",
          "title": "Internal ID of the database (used to validate raw entry values)"
        },
        "TableId": {
          "type": "integer",
          "format": "int64",
          "title": "Internal ID of the table (used to validate raw entry values)"
        },
        "PKIDs": {
          "type": "array",
          "items": {
            "type": "integer",
            "format": "int64"
          },
          "title": "Internal IDs of columns for the primary key (used to validate raw entry values)"
        },
        "ColNamesById": {
          "type": "object",
          "additionalProperties": {
            "type": "string"
          },
          "title": "Mapping of used column IDs to their names"
        },
        "ColIdsByName": {
          "type": "object",
          "additionalProperties": {
            "type": "integer",
            "format": "int64"
          },
          "title": "Mapping of column names to their IDS"
        },
        "ColTypesById": {
          "type": "object",
          "additionalProperties": {
            "type": "string"
          },
          "title": "Mapping of column IDs to their types"
        },
        "ColLenById": {
          "type": "object",
          "additionalProperties": {
            "type": "integer",
            "format": "int32"
          },
          "title": "Mapping of column IDs to their length constraints"
        }
      }
    },
    "schemaVerifiableSQLGetRequest": {
      "type": "object",
      "properties": {
        "sqlGetRequest": {
          "$ref": "#/definitions/schemaSQLGetRequest",
          "title": "Data of row to query"
        },
        "proveSinceTx": {
          "type": "string",
          "format": "uint64",
          "title": "When generating the proof, generate consistency proof with state from this transaction"
        }
      }
    },
    "schemaVerifiableSetRequest": {
      "type": "object",
      "properties": {
        "setRequest": {
          "$ref": "#/definitions/schemaSetRequest",
          "title": "Keys to set"
        },
        "proveSinceTx": {
          "type": "string",
          "format": "uint64",
          "title": "When generating the proof, generate consistency proof with state from this transaction"
        }
      }
    },
    "schemaVerifiableTx": {
      "type": "object",
      "properties": {
        "tx": {
          "$ref": "#/definitions/schemaTx",
          "title": "Transaction to verify"
        },
        "dualProof": {
          "$ref": "#/definitions/schemaDualProof",
          "title": "Proof for the transaction"
        },
        "signature": {
          "$ref": "#/definitions/schemaSignature",
          "title": "Signature for the new state value"
        }
      }
    },
    "schemaVerifiableZAddRequest": {
      "type": "object",
      "properties": {
        "zAddRequest": {
          "$ref": "#/definitions/schemaZAddRequest",
          "title": "Data for new sorted set entry"
        },
        "proveSinceTx": {
          "type": "string",
          "format": "uint64",
          "title": "When generating the proof, generate consistency proof with state from this transaction"
        }
      }
    },
    "schemaZAddRequest": {
      "type": "object",
      "properties": {
        "set": {
          "type": "string",
          "format": "byte",
          "title": "Name of the sorted set"
        },
        "score": {
          "type": "number",
          "format": "double",
          "title": "Score of the new entry"
        },
        "key": {
          "type": "string",
          "format": "byte",
          "title": "Referenced key"
        },
        "atTx": {
          "type": "string",
          "format": "uint64",
          "title": "If boundRef == true, id of the transaction to bind with the reference"
        },
        "boundRef": {
          "type": "boolean",
          "title": "If true, bind the reference to particular transaction, if false, use the\nmost recent value of the key"
        },
        "noWait": {
          "type": "boolean",
          "title": "If true, do not wait for the indexer to index this write operation"
        }
      }
    },
    "schemaZEntries": {
      "type": "object",
      "properties": {
        "entries": {
          "type": "array",
          "items": {
            "$ref": "#/definitions/schemaZEntry"
          }
        }
      }
    },
    "schemaZEntry": {
      "type": "object",
      "properties": {
        "set": {
          "type": "string",
          "format": "byte",
          "title": "Name of the sorted set"
        },
        "key": {
          "type": "string",
          "format": "byte",
          "title": "Referenced key"
        },
        "entry": {
          "$ref": "#/definitions/schemaEntry",
          "title": "Referenced entry"
        },
        "score": {
          "type": "number",
          "format": "double",
          "title": "Sorted set element's score"
        },
        "atTx": {
          "type": "string",
          "format": "uint64",
          "title": "At which transaction the key is bound,\n0 if reference is not bound and should read the most recent reference"
        }
      }
    },
    "schemaZScanRequest": {
      "type": "object",
      "properties": {
        "set": {
          "type": "string",
          "format": "byte",
          "title": "Name of the sorted set"
        },
        "seekKey": {
          "type": "string",
          "format": "byte",
          "title": "Key to continue the search at"
        },
        "seekScore": {
          "type": "number",
          "format": "double",
          "title": "Score of the entry to continue the search at"
        },
        "seekAtTx": {
          "type": "string",
          "format": "uint64",
          "title": "AtTx of the entry to continue the search at"
        },
        "inclusiveSeek": {
          "type": "boolean",
          "title": "If true, include the entry given with the `seekXXX` attributes, if false,\nskip the entry and start after that one"
        },
        "limit": {
          "type": "string",
          "format": "uint64",
          "title": "Maximum number of entries to return, if 0, the default limit will be used"
        },
        "desc": {
          "type": "boolean",
          "title": "If true, scan entries in descending order"
        },
        "minScore": {
          "$ref": "#/definitions/schemaScore",
          "title": "Minimum score of entries to scan"
        },
        "maxScore": {
          "$ref": "#/definitions/schemaScore",
          "title": "Maximum score of entries to scan"
        },
        "sinceTx": {
          "type": "string",
          "format": "uint64",
          "title": "If \u003e 0, do not wait for the indexer to index all entries, only require\nentries up to sinceTx to be indexed"
        },
        "noWait": {
          "type": "boolean",
          "title": "Deprecated: If set to true, do not wait for the indexer to be up to date"
        },
        "offset": {
          "type": "string",
          "format": "uint64",
          "title": "Specify the index of initial entry to be returned by excluding the initial\nset of entries (alternative to seekXXX attributes)"
        }
      }
    }
  },
  "securityDefinitions": {
    "bearer": {
      "type": "apiKey",
      "description": "Authentication token, prefixed by Bearer: Bearer \u003ctoken\u003e",
      "name": "Authorization",
      "in": "header"
    }
  },
  "security": [
    {
      "bearer": []
    }
  ]
}<|MERGE_RESOLUTION|>--- conflicted
+++ resolved
@@ -2128,15 +2128,13 @@
           "$ref": "#/definitions/schemaNullableUint32",
           "title": "Limit the number of read entries per transaction"
         },
-<<<<<<< HEAD
         "truncationSettings": {
           "$ref": "#/definitions/schemaTruncationNullableSettings",
           "title": "Truncation settings"
-=======
+        },
         "vLogCacheSize": {
           "$ref": "#/definitions/schemaNullableUint32",
           "title": "Size of the LRU cache for value logs"
->>>>>>> 2776b0b8
         }
       }
     },
